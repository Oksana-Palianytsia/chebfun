function f = fliplr(f) %#ok<INUSD>
<<<<<<< HEAD
%FLIPLR   Flip columns of an array-valued SINGFUN object. Since SINGFUN does not
%support array-valued SINGFUN which has more than one column, what it returns
%will the input SINGFUN itself.
%
%   FLIPLR(F) flips the columns of an array-valued CHEBTECH in the left/right
%   direction. Since F has to be of one column, this function has no effect.
=======
%FLIPLR   Flip columns of an array-valued SINGFUN object.
%   Since SINGFUN objects cannot be array-valued FLIPLR(F) returns F.
>>>>>>> 8e7bb0a2

% Copyright 2013 by The University of Oxford and The Chebfun Developers.
% See http://www.chebfun.org for Chebfun information.

end<|MERGE_RESOLUTION|>--- conflicted
+++ resolved
@@ -1,15 +1,6 @@
 function f = fliplr(f) %#ok<INUSD>
-<<<<<<< HEAD
-%FLIPLR   Flip columns of an array-valued SINGFUN object. Since SINGFUN does not
-%support array-valued SINGFUN which has more than one column, what it returns
-%will the input SINGFUN itself.
-%
-%   FLIPLR(F) flips the columns of an array-valued CHEBTECH in the left/right
-%   direction. Since F has to be of one column, this function has no effect.
-=======
 %FLIPLR   Flip columns of an array-valued SINGFUN object.
 %   Since SINGFUN objects cannot be array-valued FLIPLR(F) returns F.
->>>>>>> 8e7bb0a2
 
 % Copyright 2013 by The University of Oxford and The Chebfun Developers.
 % See http://www.chebfun.org for Chebfun information.
