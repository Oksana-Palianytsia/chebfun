function [u, info] = solvebvp(N, rhs, varargin)
%SOLVEBVP   Solve a linear or nonlinear CHEBOP BVP system.
%
%   U = SOLVEBVP(N, RHS), where N is a CHEBOP and RHS is a CHEBMATRIX, CHEBFUN
%   or a vector of doubles attempts to solve the BVP
%
%       N(U) = RHS + boundary conditions specified by N
%
%   Observe that U = SOLVEBVP(N, RHS) has the same effect as U = N\RHS, but this
%   method allows greater flexibility than CHEBOP backslash, as described below.
%
%   If successful, the solution returned, U, is a CHEBFUN if N specifies a
%   scalar problem, and a CHEBMATRIX if N specifies a coupled systems of
%   ordinary differential equations. If N specifies a linear operator, the BVP
%   is solved using a spectral or a pseudospectral method. If N specifies a
%   nonlinear operator, damped Newton iteration in function space is performed,
%   where each linear problem arising is solved via a spectral/pseudospectral
%   method.
%
%   U = SOLVEBVP(N, RHS, PREF) is the same as above, using the preferences
%   specified by the CHEBOPPREF variable PREF.
%
%   [U, INFO] = SOLVEBVP(N, RHS, PREF) is the same as above, but also returns
%   the MATLAB struct INFO, which contains useful information about the solution
%   process. The fields of INFO are as follows:
%       ISLINEAR: A vector with four entries containing linearity information
%           for N. More specifically,
%               ISLINEAR(1) = 1 if N.OP is linear
%               ISLINEAR(2) = 1 if N.LBC is linear
%               ISLINEAR(3) = 1 if N.RBC is linear
%               ISLINEAR(4) = 1 if N.BC is linear
%           Otherwise, the corresponding element of ISLINEAR is equal to 0.
%
%   For linear problems, INFO further contains the field
%       ERROR:    The residual of the differential equation.
%
%   For nonlinear problems, INFO further contains the fields
%       NORMDELTA:  A vector of the norm of the Newton updates.
%       ERROR:      An error estimate for the convergence of the Newton
%                   iteration.
%
%   Note that CHEBOP allows the RHS of coupled system of ODEs to be a scalar,
%   e.g., one can both call
%       N = chebop(@(x, u, v) [diff(u) + v ; u + diff(v)]);
%       N.bc = @(x, u, v) [u(-1) ; v(1)];
%       uv = solvebvp(N, 0);
%   and
%       uv = solvebvp(N, [0; 0]);
%
% See also: CHEBOP, CHEBOP/MLDIVIDE, CHEBOPPREF, CHEBOP/SOLVEBVPLINEAR,
%   CHEBOP/SOLVEBVPNONLINEAR, LINOP/MLDIVIDE.

% Copyright 2014 by The University of Oxford and The Chebfun Developers.
% See http://www.chebfun.org/ for Chebfun information.

% Developer note:
%   U = SOLVEBVP(N, RHS, PREF, DISPLAYINFO) allows passing in a function handle
%   to a displaying method that is called during the damped Newton iteration.
%   This allows separating the displaying process for regular CHEBOP use and
%   CHEBGUI. See chebop/displayInfo() and chebgui/displayInfo() for more
%   details.

% Parse inputs:
[pref, isPrefGiven, displayInfo] = parseInputs(N, varargin{:});

% Find out how many variables N operates on:
nVars = numVars(N);

% Support single input argument for autonomous scalar problems:
if ( nargin(N) == 1 )
    N.op = @(x, u) N.op(u);
end

% Store the domain we're working with.
dom = N.domain;

% Create an initial guess if none is passed.
if ( isempty(N.init) )
    % Initialise a zero CHEBFUN:
    zeroFun = chebfun(0, dom); 
    % Convert to a CHEBMATRIX of correct dimensions:
    u0 = cell(nVars, 1);
    for k = 1:nVars
        u0{k} = zeroFun;
    end
    u0 = chebmatrix(u0);
else
    % Get the initial guess.
    u0 = N.init; 
end

% Initialise the independent variable:
x = chebfun(@(x) x, dom);

% Linearize and attach preferences.
[L, residual, isLinear] = linearize(N, u0, x);

% Determine the discretization.
pref = determineDiscretization(N, L, isPrefGiven, pref);

<<<<<<< HEAD
% Clear boundary conditions if using FOURCOLLOC.
if ( isequal(pref.discretization, @fourcolloc) || ...
        isequal(pref.discretization, @trigspec) )
=======
% Clear boundary conditions if using TRIGCOLLOC.
if ( isequal(pref.discretization, @trigcolloc) )
>>>>>>> f49840fb
    [N, L] = clearPeriodicBCs(N, L);
end

warnState = warning();
[ignored, lastwarnID] = lastwarn(); %#ok<ASGLU>
if ( strcmp(lastwarnID, 'CHEBFUN:CHEBOP:linearize:bcConcat') )
    warning('off', 'CHEBFUN:CHEBOP:linearize:bcConcat');
end

% Check the size of the residual (the output the dimensions of the CHEBOP).
[numRow, numCol] = size(residual);

% If the RHS passed is numerical, cast it to a CHEBMATRIX of the appropriate
% size before continuing:
if ( isnumeric(rhs) )
    % Check whether dimensions match:
    if ( ~(all(size(rhs) == [numRow, numCol])) &&  (max(size(rhs)) > 1) )
        if ( all(size(rhs) == [numCol, numRow]) )
            warning('CHEBFUN:CHEBOP:solvebvp:vertcat1', ...
                'Please concatenate the right-hand side of the BVP vertically. Transposing.')
            rhs = rhs.';
        else
            error('CHEBFUN:CHEBOP:solvebvp:rhs', ...
                'The right-hand side does not match the output dimensions of the operator.');
        end
    end
    
    % Convert the rhs to a CHEBMATRIX.
    rhs = rhs + 0*residual;
    
elseif ( isa(rhs, 'chebfun') && size(rhs, 2) > 1 )
    rhs = chebmatrix(mat2cell(rhs).');
    warning('CHEBFUN:CHEBOP:solvebvp:vertcat2', ...
        'Please use vertical concatenation for the right-side data.')
end

% Do the same for the initial guess:
if ( isnumeric(u0) )
    % Check whether dimensions match:
    if ( ~all(size(u0) == [numRow, numCol]) )
        if ( all(size(u0) == [numCol, numRow]) )
            warning('CHEBFUN:CHEBOP:solvebvp:vertcat3', ...
                ['Please concatenate the initial guess of the solution for '...
                'the BVP vertically. Transposing.']);
            u0 = u0.';
        else
            error('CHEBFUN:CHEBOP:solvebvp:init', ...
                'Initial guess does not match output dimensions of operator.');
        end
    end
    
    % Convert the initial guess to a CHEBMATRIX.
    u0 = u0 + 0*residual;
end

% Ensure that u0 is of correct discretization, and convert it to a
% CHEBMATRIX if necessary.
discPreference = pref.discretization();
tech = discPreference.returnTech();
if ( isa(u0, 'chebfun') )
    u0 = chebmatrix(chebfun(u0, dom, 'tech', tech));
elseif ( isa(u0, 'chebmatrix') )
    constr = @(f) chebfun(f, dom, 'tech', tech);
    u0.blocks = cellfun(constr, u0.blocks, 'uniformOutput', false);
end
    
% Solve:
if ( all(isLinear) )
    % Call solver method for linear problems.
    [u, info] = N.solvebvpLinear(L, rhs - residual, N.init, pref, displayInfo);
else
    % [TODO]: Switch between residual and error oriented Newton methods.
    
    % Create initial guess which satisfies the linearised boundary conditions:
    if ( isempty(N.init) )
        
        if ( ~isequal(pref.discretization, @trigcolloc) )
            % Find a new initial guess that satisfies the BCs of L.
            % If we are using TRIGCOLLOC, we don't need to do that because 
            % the zero CHEBFUN is periodic.
            u0 = fitBCs(L, pref);
        end
        
        % Linearize about the new initial guess. If we are working with
        % parameter dependent problems, and did not get an initial condition
        % passed, we might have to cast some components in the CHEBMATRIX U0
        % from a CHEBFUN to a scalar. Hence, call LINEARIZE() with four outputs.
        [L, residual, isLinear, u0] = linearize(N, u0, x);
    end
    
    % Ensure that rhs is of correct discretization, and convert it to a 
    % CHEBMATRIX if necessary.
    if ( isa(rhs, 'chebfun') )
        rhs = chebmatrix(chebfun(rhs, dom, 'tech', tech));
    elseif ( isa(rhs, 'chebmatrix') )
        constr = @(f) chebfun(f, dom, 'tech', tech);
        rhs.blocks = cellfun(constr, rhs.blocks, 'uniformOutput', false);
    end
    
    % Call solver method for nonlinear problems.
    [u, info] = solvebvpNonlinear(N, rhs, L, u0, residual, pref, displayInfo);
    
end

% Revert warning state:
warning(warnState);

% Return a CHEBFUN rather than a CHEBMATRIX for scalar problems:
if ( all(size(u) == [1 1]) )
    u = u{1};
end

% Simplify the result:
u = simplify(u);

% Return the linearity information as well:
info.isLinear = isLinear;

end

function [pref, isPrefGiven, displayInfo] = parseInputs(N, varargin)
%PARSEINPUTS   Parse the input arguments to SOLVEBVP.

% Initialise the outputs:
pref = [];
displayInfo = [];

% Loop over varargin:
while ( ~isempty(varargin) )
    if ( ischar(varargin{1}) )
        warning('CHEBFUN:CHEBOP:solvebvp:stringInput', ...
            'String inputs to SOLVEBVP are deprecated.');
        varargin(1) = [];
    elseif ( isa(varargin{1}, 'cheboppref') )
        pref = varargin{1};
        varargin(1) = [];
        isPrefGiven = 1;
    elseif ( isa(varargin{1}, 'function_handle') )
        displayInfo = varargin{1};
        varargin(1) = [];
    else
        error('CHEBFUN:CHEBOP:solvebvp', ...
            'Unknown input of type %s to SOLVEBVP.', class(varargin{1}));
    end
end

% No preferences passed; use the current chebopprefs:
if ( isempty(pref) )
    pref = cheboppref();
    isPrefGiven = 0;
end

% If no DISPLAYINFO function handle passed, use the default CHEBOP one.
if ( isempty(displayInfo) )
    displayInfo = @chebop.displayInfo;
end

end<|MERGE_RESOLUTION|>--- conflicted
+++ resolved
@@ -98,14 +98,8 @@
 % Determine the discretization.
 pref = determineDiscretization(N, L, isPrefGiven, pref);
 
-<<<<<<< HEAD
-% Clear boundary conditions if using FOURCOLLOC.
-if ( isequal(pref.discretization, @fourcolloc) || ...
-        isequal(pref.discretization, @trigspec) )
-=======
 % Clear boundary conditions if using TRIGCOLLOC.
 if ( isequal(pref.discretization, @trigcolloc) )
->>>>>>> f49840fb
     [N, L] = clearPeriodicBCs(N, L);
 end
 
