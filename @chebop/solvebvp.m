--- conflicted
+++ resolved
@@ -110,11 +110,6 @@
 
 % Linearize and attach preferences.
 [L, residual, isLinear] = linearize(N, u0, x);
-<<<<<<< HEAD
-
-L.prefs = pref;
-=======
->>>>>>> 3d7af5bb
 
 % Check the size of the residual (the output the dimensions of the CHEBOP).
 [numRow, numCol] = size(residual);
@@ -173,19 +168,14 @@
     
     % Create initial guess which satisfies the linearised boundary conditions:
     if ( isempty(N.init) )
-<<<<<<< HEAD
-        u0 = fitBCs(L);
+        % Find a new initial guess that satisfies the BCs of L
+        u0 = fitBCs(L, pref);
+        
         % Linearize about the new initial guess. If we are working with
         % parameter dependent problems, and did not get an initial condition
         % passed, we might have to cast some components in the CHEBMATRIX U0
         % from a CHEBFUN to a scalar. Hence, call LINEARIZE() with four outputs.
         [L, residual, isLinear, u0] = linearize(N, u0, x);
-
-=======
-        u0 = fitBCs(L, pref);
-        % Linearize about the new initial guess:
-        [L, residual, isLinear] = linearize(N, u0, x);
->>>>>>> 3d7af5bb
     end
 
     % Call solver method for nonlinear problems.
