function varargout = eigs(N, varargin)
%EIGS   Find selected eigenvalues and eigenfunctions of a linear CHEBOP.
%   D = EIGS(A) returns a vector of 6 eigenvalues of the linear CHEBOP A. EIGS
%   will attempt to return the eigenvalues corresponding to the least
%   oscillatory eigenfunctions. (This is unlike the built-in EIGS, which returns
%   the largest eigenvalues by default.). If A is not linear, an error is
%   returned.
%
%   [V, D] = EIGS(A) returns a diagonal 6x6 matrix D of A's least oscillatory
%   eigenvalues, and a quasimatrix V of the corresponding eigenfunctions.
%
%   EIGS(A, B) solves the generalized eigenproblem A*V = B*V*D, where B is
%   another chebop on the same domain.
%
%   EIGS(A, K) and EIGS(A, B, K) for an integer K > 0 find the K smoothest
%   eigenvalues.
%
%   EIGS(A, K, SIGMA) and EIGS(A, B, K, SIGMA) find K eigenvalues. If SIGMA is a
%   scalar, the eigenvalues found are the ones closest to SIGMA. Other
%   possibilities are 'LR' and 'SR' for the eigenvalues of largest and smallest
%   real part, and 'LM' (or Inf) and 'SM' for largest and smallest magnitude.
%   SIGMA must be chosen appropriately for the given operator; for example, 'LM'
%   for an unbounded operator will fail to converge!
%
%   EIGS(..., PREFS) accepts a CHEBOPPREF to control the behavior of the
%   algorithm. If empty, defaults are used.
%
%   Despite the syntax, this version of EIGS does not use iterative methods
%   as in the built-in EIGS for sparse matrices. Instead, it uses the
%   built-in EIG on dense matrices of increasing size, stopping when the 
%   targeted eigenfunctions appear to have converged, as determined by the
%   chebfun constructor.
%
% Example:
%   N = chebop(@(u) diff(u, 2), [0 pi], 'dirichlet');
%   [V, D] = eigs(N, 10);
%   format long, sqrt(-diag(D))  % integers, to 14 digits
%   plot(V) % scaled sine waves
%
% See also LINOP/EIGS.

% Copyright 2014 by The University of Oxford and The Chebfun Developers. 
% See http://www.chebfun.org/ for Chebfun information.

% Did we get preferences passed?
if ( (nargin > 1) && isa(varargin{end}, 'cheboppref') )
    pref = varargin{end};
    isPrefGiven = 1;
else
    pref = cheboppref();
    isPrefGiven = 0;
end

% Linearize and check whether the chebop is linear:
[L, ignored, fail] = linop(N); %#ok<ASGLU>

% Support for generalised problems:
if ( ~fail && nargin > 1 && isa(varargin{1}, 'chebop') )
    % Linearise the second CHEBOP:
    [varargin{1}, ignored, fail] = linop(varargin{1}); %#ok<ASGLU>
end

if ( fail )
    error('CHEBFUN:CHEBOP:eigs:nonlinear', ...
        ['The operator appears to be nonlinear.\n', ...
         'EIGS() supports only linear CHEBOP instances.']);
end

% Determine the discretization.
pref = determineDiscretization(N, L, isPrefGiven, pref);

<<<<<<< HEAD
% Clear boundary conditions if the dicretization uses periodic functions.
=======
% Clear boundary conditions if the dicretization uses periodic functions (since
% if we're using periodic basis functions, the boundary conditions will be
% satisfied by construction).
>>>>>>> ce0fcfda
discPreference = pref.discretization();
tech = discPreference.returnTech();
if ( isPeriodicTech(tech()) )
    [N, L] = clearPeriodicBCs(N, L);
end

% Add the preferences in vargarin to pass them to LINOP/EIGS.
if ( isPrefGiven )
    % If a CHEBOPPREF was passed to the method, it will have been at the last
    % position of varargin, indexed at nargin - 1. Overwrite it with the current
    % PREF, as the discretization might have changed in the periodic case:
    varargin{nargin-1} = pref;
else
    % Otherwise, add the PREF to VARARGIN, so that it can be passed to the call
    % to LINOP/EIGS below.
    varargin{nargin} = pref;
end


% Call LINOP/EIGS.
[varargout{1:nargout}] = eigs(L, varargin{:});

% Return a CHEBFUN rather than a CHEBMATRIX for scalar problems:
if ( nargout > 1 && isa(varargout{1}, 'chebmatrix') )
    u = varargout{1};
    if ( all(size(u) == [1 1]) )
        u = u{1};
    end
    varargout{1} = u;
end

end<|MERGE_RESOLUTION|>--- conflicted
+++ resolved
@@ -69,13 +69,9 @@
 % Determine the discretization.
 pref = determineDiscretization(N, L, isPrefGiven, pref);
 
-<<<<<<< HEAD
-% Clear boundary conditions if the dicretization uses periodic functions.
-=======
 % Clear boundary conditions if the dicretization uses periodic functions (since
 % if we're using periodic basis functions, the boundary conditions will be
 % satisfied by construction).
->>>>>>> ce0fcfda
 discPreference = pref.discretization();
 tech = discPreference.returnTech();
 if ( isPeriodicTech(tech()) )
