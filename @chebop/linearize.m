function [L, res, isLinear, u] = linearize(N, u, x, flag)
%LINEARIZE   Linearize a CHEBOP.
%   L = LINEARIZE(N) returns a LINOP that corresponds to linearising the CHEBOP
%   N around the zero function on N.DOMAIN. The linop L will both include the
%   linearised differential equation, as well as linearised boundary conditions
%   (from N.LBC and N.RBC) and other constraints (from N.BC).
%
%   L = LINEARIZE(N, U) linearizes the CHEBOP N around the function U. Here, U
%   can either be a CHEBFUN or a CHEBMATRIX. IF U = [] then N is linearized
%   around the zero function, as above.
%
%   L = LINEARIZE(N, U, X) passes the independent variable, X, on N.DOMAIN.
%   If X = [] then LINEARIZE constructs the variable itself internally.
%
%   L = LINEARIZE(N, U, X, FLAG) is useful when we call LINOP(CHEBOP), i.e.,
%   converting a linear CHEBOP to a LINOP. If FLAG = 1, the method will stop
%   execution and return as soon as it encounters a nonlinear field in N. In
%   this case L is returned as an empty LINOP.
%
%   [L, RES] = LINEARIZE(N, ...) also returns RES; to the residual of the
%   differential equation part of N at the function it was linearized. In other
%   words, RES is the result of evaluating N at the zero function if no
%   additional function is passed to LINEARIZE(), or the function U if it is
%   passed. If N.OP is a scalar equation, RES is a CHEBFUN, otherwise it is a
%   CHEBMATRIX.
%
%   [L, RES, ISLINEAR] = LINEARIZE(N, ...) also returns the vector ISLINEAR,
%   with entries as follows:
%       ISLINEAR(1) = 1 if N.OP is linear, 0 otherwise.
%       ISLINEAR(2) = 1 if N.LBC is linear, 0 otherwise.
%       ISLINEAR(3) = 1 if N.RBC is linear, 0 otherwise.
%       ISLINEAR(4) = 1 if N.BC is linear, 0 otherwise.
%
%   [L, RES, ISLINEAR, U] = LINEARIZE(N, ...) also returns CHEBMATRIX U that N
%   was linearized around. This is useful for parameter dependent problem, as
%   LINEARIZE() is where it is discovered that problems are parameter dependent,
%   so the CHEBMATRIX can be made to have to correct collection of CHEBFUN
%   objects and doubles, rather than just CHEBFUNs.
%
% See also LINOP.

% Copyright 2014 by The University of Oxford and The Chebfun Developers. See
% http://www.chebfun.org/ for Chebfun information.

% Start by assuming that N is linear.
isLinear = true(1, 4);

% The domain that the problem is specified on
dom = N.domain;

%% Construct a suitable function to linearize about:

% Construct the zero function on N.DOMAIN to linearize around if no U was
% passed.
if ( nargin < 2 || isempty(u) )
    % Initialise a zero CHEBFUN:
    zeroFun = chebfun(0, dom);
    % Find out how many unknown variables N acts on.
    nVars = numVars(N);
    % Wrap in a cell and call repmat() to get correct dimensions
    u = repmat({zeroFun}, nVars, 1);
else
    if ( isa(u, 'chebmatrix') )
        nVars = size(u, 1);
    elseif ( isa(u, 'chebfun') )
        nVars = numColumns(u);
    else
        nVars = numel(u);
    end
end

% Construct the independent variable X if needed.
if ( nargin < 3 || isempty(x) )
    x = chebfun(@(x) x, dom);
end

% By default, set FLAG to 0.
if ( nargin < 4 || isempty(flag) )
    flag = 0;
end

% Convert the linearization variable to cell-array form:
if ( isa(u, 'chebmatrix') )
    u = u.blocks;
end
if ( isnumeric(u) ) 
    tmp = cell(numel(u), 1);
    for k = 1:numel(u)
    	tmp{k} = chebfun(u(k), N.domain);
    end
    u = tmp;
end
if ( ~iscell(u) )
    u = {u};
end

% Support single input argument for autonomous scalar problems:
if ( nargin(N) == 1 )
    N.op = @(x, u) N.op(u);
end

% If nargin(N) == 2, but the dimension of the initial guess passed is greater
% than 1, we are working with the @(x,u) [diff(u{1}) + u{2}; ...] syntax. Need
% to make the code aware of this.
if ( nargin(N) == 2 && numel(u) > 1 )
    nVars = numel(u);
    cellArg = 1;
else
    cellArg = 0;
end

% Convert each element in the cell-array U to an ADCHEBFUN, and seed the
% derivative so it'll be of correct dimensions (i.e. correct block-size).
% Blocks corresponding to functions (i.e., CHEBFUNs) will be square, wheres the
% derivative blocks of scalars will by 1xINF.
isFun = ~cellfun(@isnumeric, u);
for k = 1:nVars
    u{k} = seed(adchebfun(u{k}, N.domain), k, isFun);
end

%% Evaluate N.op to get a linearisation of the differential equation:

% Evaluate N.op. The output will be the ADCHEBFUN NU. In case of systems, NU
<<<<<<< HEAD
% will be an array-valued ADCHEBFUN.
Nu = feval(N, x, u{:}); % N.op(x, u{:});
% if ( size(Nu, 1) < size(Nu, 2) )
%     warning('CHEBFUN:chebop:linearize:vertcatop', ...
%         ['N.op should return a column vector.\n', ...
%         'Row vectors are deprecated and may not be supported in future releases.'])
% end
=======
% will be an array-valued ADCHEBFUN. We need different calling sequences
% depending on whether N has a cell-argument or not
if ( cellArg )
    % No need to expand the cell U
    Nu = feval(N, x, u);
else
    % Need to expand the cell U
    Nu = feval(N, x, u{:});
end

% Did the user specify the problem using old-school concatenation?
if ( size(Nu, 1) < size(Nu, 2) )
    warning('CHEBFUN:chebop:linearize:vertcatop', ...
        ['N.op should return a column vector.\n', ...
        'Row vectors are deprecated and may not be supported in future releases.'])
end
>>>>>>> f9bf5f2b

% Construct a LINOP L by vertically concatenating the derivatives stored in NU.
L = linop(vertcat(get(Nu, 'jacobian')));

% Construct the residual by vertically concatenating all functions stored in NU.
% RES will be a CHEBMATRIX.
res = vertcat(get(Nu, 'func'));

% Linearity information:
isLinear(1) = all(all(vertcat(get(Nu, 'linearity'))));

% If N is nonlinear, and we were looking to only test linearity, return.
if ( flag && ~all(isLinear) )
    L = linop();
    return
end

% Merge the domains of L obtained from evaluating the operator part above, with
% the domain of N, as we want to respect the breakpoints originally assigned
% to N (when its domain was defined)
L.domain = chebfun.mergeDomains(L.domain, dom);

%% Deal with parameterized problems:

% For problems with parameters, the system in L may not be square. This is OK if
% u0 contains doubles for the parameter entries. If not, we correct for this
% below by assuming the final few variables represent parameters.

[s1, s2] = size(L.blocks);
numParams = s2 - s1;
if ( all(isFun) && numParams > 0 )
    % We've found a parameterised problem, but weren't informed by u0. 
    
    % TODO: Do we really want to throw a warning?
%     % Throw a warning: 
%     if ( numParams == 1 )
%         warnStr = 'Assuming final variable is a parameter.';
%     else
%         warnStr = ['Assuming final ' int2str(numParams) ' variables are parameters.'];
%     end
%     warning('CHEBFUN:chebop:linearize:params', warnStr);
    
    % Reseed the final numParam variables as constants and linearize again:
    u = cellfun(@(b) b.func, u, 'UniformOutput', false);
    for k = 0:numParams-1
        u{end-k} = feval(u{end-k}, L.domain(1)); % Convert to a scalar.
    end
    [L, res, isLinear, u] = linearize(N, u, x, flag);

    return
end

%% Add BCs

% Initialise an empty LINOPCONSTRAINT.
BC = linopConstraint();

% Linearize left boundary condition:
if ( ~isempty(N.lbc) )
    [BC, isLinLeft] = linearizeLRbc(N.lbc, u, dom(1), BC, cellArg);
    isLinear(2) = isLinLeft;
end

% Linearize right boundary condition:
if ( ~isempty(N.rbc) )
    [BC, isLinRight] = linearizeLRbc(N.rbc, u, dom(end), BC, cellArg);
    isLinear(3) = isLinRight;
end

% Evaluate and linearise the remaining constraints. We need to treat the N.BC
% quite differently from N.LBC and N.RBC
if ( ~isempty(N.bc) )
    if ( strcmp(N.bc, 'periodic') )
       % Apply periodic boundary conditions:
       contConds = deriveContinuity(L, dom, true);
       contConds = contConds.continuity;
       BC = append(BC, contConds.functional, contConds.values);
       isLinear(4) = true;
    else
        % Evaluate. The output, BCU, will be an ADCHEBFUN.
        if ( nargin(N.bc) == 1 )
            bcU = N.bc(u{:});
        elseif ( cellArg )
            bcU = N.bc(x, u);
        else
            bcU = N.bc(x, u{:});
        end

        % Ensure conditions were concatenated vertically, not horizontally
        bcU = checkConcat(bcU);

        % Gather all residuals of evaluating N.BC in one column vector.
        vals = cat(1, get(bcU, 'func'));
        % Loop through the conditions and append to the BC object.
        for k = 1:numel(bcU)
            BC = append(BC, get(bcU, 'jacobian', k), vals(k));
        end
        % Update linearity information.
        isLinear(4) = all(all(get(bcU, 'linearity')));
        
        % Update domain:
        L.domain = chebfun.mergeDomains(L.domain, BC.functional.domain);
    end
    
end

% If N is nonlinear, and we were looking to only test linearity, return
if ( flag && ~all(isLinear) )
    L = linop();
    return
end

% Append all constraints to the LINOP returned.
L.constraint = BC;

% Cast the cell U back to a CHEBMATRIX, consisting of CHEBFUNs and scalars
if ( nargout == 4)
    for k = 1:nVars
        u{k} = u{k}.func;
    end
    u = chebmatrix(u);
end

end

function [BC, isLinLR] = linearizeLRbc(op, u, evalPoint, BC, cellArg)
%LINEARIZELRBC  Linearize left and right boundary conditions

% Evaluate N.lbc or N.rbc. The output will be the ADCHEBFUN LRBC. In case of
% systems, LRBC will be an array-valued ADCHEBFUN. We need different calling
% sequences depending on whether N has a cell-argument or not
if ( cellArg )
    % No need to expand the cell U
    lrBC = feval(op, u);
else
    % Need to expand the cell U
    lrBC = op(u{:});
end

% Ensure conditions were concatenated vertically, not horizontally
lrBC = checkConcat(lrBC);

% Loop through the components of LRBC.
for k = 1:numel(lrBC)
    % Obtain the kth element of the ADCHEBFUN array.
    lrBCk = getElement(lrBC, k);
    % Evaluate the function at the left endpoint
    lrBCk = feval(lrBCk, evalPoint);
    % Add the new condition to the LINOPCONSTRAINT BC.
    BC = append(BC, lrBCk.jacobian, lrBCk.func);
end

% Return linearity information
isLinLR = all(all(get(lrBC, 'linearity')));

end

function bc = checkConcat(bc)
% Ensure conditions were concatenated vertically, not horizontally.
if ( size(bc, 2) > 1 )
    warning('CHEBFUN:CHEBOP:linearize:bcConcat', ...
        ['CHEBOP conditions should be vertically concatenated with a '';'', ' ...
        'not horizontally with a '',''.\nHorizontal concatenation may ' ...
        'not be supported in future release.']);
    bc = bc.';
end
end<|MERGE_RESOLUTION|>--- conflicted
+++ resolved
@@ -121,15 +121,6 @@
 %% Evaluate N.op to get a linearisation of the differential equation:
 
 % Evaluate N.op. The output will be the ADCHEBFUN NU. In case of systems, NU
-<<<<<<< HEAD
-% will be an array-valued ADCHEBFUN.
-Nu = feval(N, x, u{:}); % N.op(x, u{:});
-% if ( size(Nu, 1) < size(Nu, 2) )
-%     warning('CHEBFUN:chebop:linearize:vertcatop', ...
-%         ['N.op should return a column vector.\n', ...
-%         'Row vectors are deprecated and may not be supported in future releases.'])
-% end
-=======
 % will be an array-valued ADCHEBFUN. We need different calling sequences
 % depending on whether N has a cell-argument or not
 if ( cellArg )
@@ -146,7 +137,6 @@
         ['N.op should return a column vector.\n', ...
         'Row vectors are deprecated and may not be supported in future releases.'])
 end
->>>>>>> f9bf5f2b
 
 % Construct a LINOP L by vertically concatenating the derivatives stored in NU.
 L = linop(vertcat(get(Nu, 'jacobian')));
