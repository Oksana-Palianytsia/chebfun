--- conflicted
+++ resolved
@@ -22,24 +22,7 @@
 % Check the size of the residual (the output the dimensions of the CHEBOP).
 [numRow, numCol] = size(residual);
 
-<<<<<<< HEAD
-=======
-% Check whether dimensions match:
-if ( ~all(size(dVec) == [numRow, numCol]) )
-    if ( all(size(dVec) == [numCol, numRow]) )
-        warning('CHEBFUN:CHEBOP:double2chebmatrix', ...
-            ['Vector input does not match output dimensions of operator. '...
-            'Transposing.']);
-        dVec = dVec.';
-    elseif ( max(size(dVec)) == 1 )
-        dVec = repmat(dVec, numRow, numCol);
-    else
-        error('CHEBFUN:CHEBOP:double2chebmatrix', ...
-            'Dimensions mismatch.');
-    end
-end
 
->>>>>>> 34496bb7
 % Prepare to convert the RHS to a CHEBMATRIX:
 outBlocks = cell(numRow, numCol);
 
