--- conflicted
+++ resolved
@@ -62,13 +62,8 @@
 %
 %    solves the Gierer-Meinhardt equations,
 %
-<<<<<<< HEAD
 %       u_t = 1e-2*laplacian(u) + u^2/v - u,
 %       v_t = 1e-1*laplacian(v) + u^2 - v,
-=======
-%       u_t = 4e-3*laplacian(u) + u.^2/v - u,
-%       v_t = 4e-2*laplacian(v) + u^2 - v,
->>>>>>> 552dffd9
 %
 %    on the sphere from t=0 to t=80, with initial condition
 %
@@ -110,13 +105,8 @@
 %   or simply,
 %       u = spinsphere(S, 128, 1e-1, 'Clim', [-1 1]);
 %
-<<<<<<< HEAD
 %   solves the Allen-Cahn equation using N=64 grid points in each direction
 %   and a time-step dt=2e-1 and sets the limits of the colorbar to [-2 2].
-=======
-%   solves the Allen-Cahn equation using N=128 grid points in each direction,
-%   a time-step dt=1e-1 and set the limits of the colobar to [-1 1].
->>>>>>> 552dffd9
 %
 % See also SPINOPSPHERE, SPINPREFSPHERE, IMEX.
 
