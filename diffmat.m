--- conflicted
+++ resolved
@@ -9,35 +9,12 @@
 %   D = DIFFMAT(N, P, DOM) scales the differentiation matrix D to the domain
 %   DOM. DOM should be a 1x2 vector.
 %
-<<<<<<< HEAD
-%   D = DIFFMAT(N, K, DOM, DISC) or DIFF(N, K, DISC) returns the differentiation
-=======
 %   D = DIFFMAT(N, P, DOM, DISC) or DIFF(N, P, DISC) returns the differentiation
->>>>>>> 000cd5a7
 %   matrix associated with the CHEBDISCRETIZATION DISC.
 %
 %   D = DIFFMAT(N, 'periodic') returns the N x N first-order Fourier 
 %   differentiation matrix 1st-order Fourier diff mat.
 %
-<<<<<<< HEAD
-%   D = DIFFMAT(N, K, 'periodic') returns the N x N Fourier differentiation 
-%   matrix of order K.
-%
-%   D = DIFFMAT(N, K, 'periodic', DOM) scales the Kth-order Fourier 
-%   differetiation matrix to the domain DOM.
-%
-%   D = DIFFMAT(N, K, 'rect') or D = DIFFMAT([N -K], K) returns (N-K) x N 
-%   rectangular differentiation matrix of order K which maps from an N-point 
-%   Chebyshev grid of second kind to an (N-K)-point Chebyshev grid of first kind.
-%
-%   D = DIFFMAT([N -K], K, DOM) returns (N-K) x N rectangular differentiation 
-%   matrix of order K which is scaled to the domain DOM.
-%
-%   D = DIFFMAT([N -K], K, DOM, DISC) returns the Kth-order(N-K) x N rectangular 
-%   differentiation matrix on domain DOM associated with the CHEBDISCRETIZATION 
-%   DISC. When DISC is specified as 'colloc1' or colloc1() or @colloc1, D maps
-%   between Chebyshev grids of first kind of size N and (N-K). when DISC is set
-=======
 %   D = DIFFMAT(N, P, 'periodic') returns the N x N Fourier differentiation 
 %   matrix of order P.
 %
@@ -55,7 +32,6 @@
 %   differentiation matrix on domain DOM associated with the CHEBDISCRETIZATION 
 %   DISC. When DISC is specified as 'colloc1' or colloc1() or @colloc1, D maps
 %   between Chebyshev grids of first kind of size N and (N-P). when DISC is set
->>>>>>> 000cd5a7
 %   'colloc2' or colloc2() or @colloc2, D is same as default and maps from a 
 %   second-kind Chebyshev grid.
 %
@@ -63,15 +39,6 @@
 %   matrix which maps from an N-point Chebyshev grid of second kind to an 
 %   M-point Chebyshev grid of first kind.
 %   
-<<<<<<< HEAD
-%   D = DIFFMAT([M N], K) returns an M x N rectangular differentiation matrix of 
-%   order K which maps from an N-point Chebyshev grid of second kind to an 
-%   M-point Chebyshev grid of first kind.
-%
-%   D = DIFFMAT([M N], K, DOM) returns the same D but scaled to the domain DOM.
-%
-%   D = DIFFMAT([M N], K, DOM, DISC) returns a rectangular differentiation 
-=======
 %   D = DIFFMAT([M N], P) returns an M x N rectangular differentiation matrix of 
 %   order P which maps from an N-point Chebyshev grid of second kind to an 
 %   M-point Chebyshev grid of first kind.
@@ -79,43 +46,18 @@
 %   D = DIFFMAT([M N], P, DOM) returns the same D but scaled to the domain DOM.
 %
 %   D = DIFFMAT([M N], P, DOM, DISC) returns a rectangular differentiation 
->>>>>>> 000cd5a7
 %   matrix associated with the CHEBDISCRETIZATION DISC. D maps from the N-point
 %   Chebyshev grid of first kind when DISC is specified as 'colloc1' or 
 %   colloc1() or @colloc1. It is same as default when DISC is 'colloc2' or 
 %   colloc2() or @colloc2. 
 %
-<<<<<<< HEAD
-%   D = DIFFMAT(N, K, DOM, DISC, LBC, RBC) or D = DIFFMAT([N -K], K, DOM, DISC, 
-%   LBC, RBC) or D = DIFFMAT([N-K N], K, DOM, DISC, LBC, RBC) returns a square
-=======
 %   D = DIFFMAT(N, P, DOM, DISC, LBC, RBC) or D = DIFFMAT([N -P], P, DOM, DISC, 
 %   LBC, RBC) or D = DIFFMAT([N-P N], P, DOM, DISC, LBC, RBC) returns a square
->>>>>>> 000cd5a7
 %   differentiation matrix which is deflated by including information about the
 %   boundary conditions specified by the cell structures LBC and RBC. When the
 %   original differentiation matrix (without boundary condition information) is 
 %   square, the boundary conditions are included by row replacement, whereas 
 %   this is done by row appending when the original differentiation matrix is 
-<<<<<<< HEAD
-%   rectangular. The string specifier 'd' (or 'D') and 'n' (or 'N') indicate
-%   Dirichlet and Neumann boundary conditions respectively. The character or
-%   string 's', 'S', 'sum', 'i', 'I' indicates a side condition of definite 
-%   integral i.e., sum(U), where U is the solution to the system formed by D.
-%
-%   Example 1: D = DIFFMAT(N, K, DOM, DISC, {'d'}, {'n'}) replaces the first and
-%   the last row of a square differentiation matrix by Dirichlet and Neumann
-%   boundary conditions respectively.
-%
-%   Example 2: D = DIFFMAT([N -K], K, DOM, DISC, {}, {'n' 's'}) appends two rows 
-%   to an (N-K) x N rectangular differentiation matrix to square it up. The 
-%   first appended row corresponds to Neumann boundary condition at the right 
-%   endpoint while the second appended row corresponds to a side condition 
-%   sum(U) = I for a scalar I, where U is the solution to the resulting system.
-%   
-%   Note that for the case of row appending, the number of the boundary 
-%   conditions given by LBC and RBC must total K. Also note that RBC can be 
-=======
 %   rectangular. The string specifier 'dirichlet' and 'neumann' indicate
 %   Dirichlet and Neumann boundary conditions respectively. The string 'sum' 
 %   indicates a side condition of definite integral i.e., sum(U), where U is the
@@ -133,7 +75,6 @@
 %   
 %   Note that for the case of row appending, the number of the boundary 
 %   conditions given by LBC and RBC must total P. Also note that RBC can be 
->>>>>>> 000cd5a7
 %   omitted if there are only left boundary conditions.
 %
 % See also DIFF, COLLOC2.DIFFMAT, CUMSUMMAT.
@@ -189,11 +130,7 @@
         end
         
         switch bc{j}
-<<<<<<< HEAD
-            case {'d', 'D'}
-=======
             case 'dirichlet'
->>>>>>> 000cd5a7
                 if ( isa(disc, 'colloc1') )
                     [x, ignored, v, t] = chebpts(n, 1);
                     BC(j,:) = barymat(y, x, v, r, t);
@@ -202,11 +139,7 @@
                     BC(j,:) = I(idx,:);
                 end
                 
-<<<<<<< HEAD
-            case {'n', 'N'}
-=======
             case 'neumann'
->>>>>>> 000cd5a7
                 
                 if ( isa(disc, 'colloc1') )
                     DD = diffmat(n, 1, dom, 'colloc1');
@@ -219,11 +152,7 @@
                     BC(j,:) = DD(idx,:);
                 end
                 
-<<<<<<< HEAD
-            case {'s', 'S', 'sum', 'i', 'I'}
-=======
             case 'sum'
->>>>>>> 000cd5a7
                 
                 if ( isa(disc, 'colloc1') )
                     [ignored, w] = chebpts(n, dom, 1);
@@ -491,13 +420,10 @@
 if ( ischar(disc) )
     if ( strcmpi(disc, 'periodic') )
         disc = fourtech();
-<<<<<<< HEAD
-=======
         if ( m ~= n )
             error('CHEBFUN:diffmat:wrongInput', ...
                 'Rectangular Fourier differentiation matrices are not supported.');
         end
->>>>>>> 000cd5a7
     else
         disc = str2func(disc);
     end
