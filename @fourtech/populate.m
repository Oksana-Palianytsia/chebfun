function f = populate(f, op, vscale, hscale, pref)
%POPULATE   Populate a FOURTECH class with values.
%   F = F.POPULATE(OP) returns a FOURTECH representation populated with values
%   F.VALUES of the function OP evaluated on an equally spaced grid. The fields
%   F.ISHAPPY and F.EPSLEVEL indicate whether the representation is deemed
%   'happy' and to what accuracy (see HAPPINESSCHECK.m). Essentially this means
%   that such an interpolant is a sufficiently accurate (i.e., to a relative
%   accuracy of F.EPSLEVEL) approximation to OP. If F.ISHAPPY is FALSE, then
%   POPULATE was not able to obtain a happy result.
%
%   OP should be vectorized (i.e., accept a vector input), and output a vector
%   of the same length. Furthermore, OP may be an array-valued function, in
%   which case it should accept a vector of length N and return a matrix of size
%   NxM.
%
%   F.POPULATE(OP, VSCALE, HSCALE) enforces that the happiness check is relative
%   to the initial vertical scale VSCALE and horizontal scale HSCALE. These
%   values default to 0 and 1 respectively. During refinement, VSCALE updates
%   itself to be the largest magnitude values to which (each of the columns in)
%   OP evaluated to.
%
%   F.POPULATE(OP, VSCALE, HSCALE, PREF) enforces any additional preferences
%   specified in the preference structure PREF (see FOURTECH.TECHPREF).
%
%   F.POPULATE(VALUES, ...) (or F.POPULATE({VALUES, COEFFS}, ...)) populates F
%   non-adaptively with the VALUES (and COEFFS) passed. These values are still
%   tested for happiness in the same way as described above, but the length of
%   the representation is not altered.
%
% See also FOURTECH, TECHPREF, HAPPINESSCHECK.

% Copyright 2014 by The University of Oxford and The Chebfun Developers. 
% See http://www.chebfun.org/ for Chebfun information.

if ( (nargin < 3) || isempty(vscale) )
    vscale = 0;
end
if ( (nargin < 4) || isempty(hscale) )
    f.hscale = 1;
else
    f.hscale = hscale;
end
if ( nargin < 5 )
    pref = fourtech.techPref();
end


%%%%%%%%%%%%%%%%%%%%%%%%%% Non-adaptive construction. %%%%%%%%%%%%%%%%%%%%%%%%%%
% Values (and possibly coefficients) have been given.
if ( isnumeric(op) || iscell(op) )
    if ( isnumeric(op) )
        % OP is just the values.
        f.values = op;
        f.coeffs = f.vals2coeffs(op);
    else                 
        % OP is a cell {values, coeffs}
        f.coeffs = op{2};
        f.values = f.coeffs2vals(f.coeffs);
    end
    
    % Update vscale:
    f.vscale = max(abs(f.values), [], 1);
    
    % We're always happy if given discrete data:
    f.ishappy = true;
    
    % Scale the epslevel relative to the largest column:
    vscale = f.vscale;
    f.epslevel = 10*eps(max(f.vscale));
    vscale(vscale <= f.epslevel) = 1;
    f.epslevel = f.epslevel./vscale;

    % Threshold to determine if f is real or not.
    f.isReal = max(abs(imag( f.values ))) <= 2*(f.epslevel.*f.vscale);
    f.values(:,f.isReal) = real(f.values(:,f.isReal));

    return
end

%%%%%%%%%%%%%%%%%%%%%%%%%%%% Adaptive construction. %%%%%%%%%%%%%%%%%%%%%%%%%%%%

% Initialise empty values to pass to refine:
f.values = [];
% Check a random value of op in (-1,1) to see if the result is complex and
% if the value is a NaN or Inf.
rndval = feval(op,(2*rand-1));

if any(isnan(rndval)) || any(isinf(rndval))
    error('CHEBFUN:FOURTECH:populate:isNan','Cannot handle functions that evaluate to Inf or NaN.');
end

f.isReal = false(size(rndval));
for k = 1:numel(rndval)
    f.isReal(k) = isreal(rndval(k));
end

% Loop until ISHAPPY or GIVEUP:
while ( 1 )

    % Call the appropriate refinement routine: (in PREF.REFINEMENTFUNCTION)
    [f.values, giveUp] = f.refine(op, f.values, pref);

    % We're giving up! :(
    if ( giveUp ) 
        break
    end    
    
    % Update vertical scale: (Only include sampled finite values)
    valuesTemp = f.values;
    valuesTemp(~isfinite(f.values)) = 0;
    vscale = max(vscale, max(abs(valuesTemp)));
    
    % Compute the Fourier coefficients:
    coeffs = f.vals2coeffs(f.values);
    
    % Check for happiness:
    f.coeffs = coeffs;
    f.vscale = vscale;
<<<<<<< HEAD
    [ishappy, epslevel, cutoff] = happinessCheck(f, f.values, op, pref); 
=======
    [ishappy, epslevel, cutoff] = happinessCheck(f, op, pref);
    
>>>>>>> eb5e67b8
        
    % We're happy! :)
    if ( ishappy ) 
        coeffs = f.alias(coeffs, cutoff);   % Alias the discarded coefficients.
        f.values = f.coeffs2vals(coeffs);   % Compute values on this grid.
        break
    end

end

%%%%%%%%%%%%%%%%%%%%%%%%%%%%%% Update the vscale. %%%%%%%%%%%%%%%%%%%%%%%%%%%%%%
% Compute the 'true' vscale (as defined in FOURTECH classdef):
vscaleOut = max(abs(f.values), [], 1);
% Update vertical scale one last time:
vscaleGlobal = max(vscale, vscaleOut);

% Output the 'true' vscale (i.e., the max of the stored values):
vscale = vscaleOut;

% Adjust the epslevel appropriately:
ind = vscaleOut < epslevel;
vscaleOut(ind) = epslevel(ind);
ind = vscaleGlobal < epslevel;
vscaleGlobal(ind) = epslevel(ind);
epslevel = epslevel.*vscaleGlobal./vscaleOut;
    
%%%%%%%%%%%%%%%%%%%%%%%%%% Assign to FOURTECH object. %%%%%%%%%%%%%%%%%%%%%%%%%%
f.coeffs = coeffs;
f.vscale = vscale;
f.ishappy = ishappy;
f.epslevel = epslevel;

% Force the values to be real if the imaginary part is zero
f.values(:,f.isReal) = real(f.values(:,f.isReal));

%%%%%%%%%%%%%%%%%%%%%%%%%%%%%%%%%%% Ouput. %%%%%%%%%%%%%%%%%%%%%%%%%%%%%%%%%%%%%

if ( ishappy )
    % We're done, and can return.
    f = simplify(f, f.epslevel/2);
end

end<|MERGE_RESOLUTION|>--- conflicted
+++ resolved
@@ -116,12 +116,7 @@
     % Check for happiness:
     f.coeffs = coeffs;
     f.vscale = vscale;
-<<<<<<< HEAD
-    [ishappy, epslevel, cutoff] = happinessCheck(f, f.values, op, pref); 
-=======
-    [ishappy, epslevel, cutoff] = happinessCheck(f, op, pref);
-    
->>>>>>> eb5e67b8
+    [ishappy, epslevel, cutoff] = happinessCheck(f, op, f.values, pref);
         
     % We're happy! :)
     if ( ishappy ) 
