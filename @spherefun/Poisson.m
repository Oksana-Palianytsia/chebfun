function u = Poisson( f, int_const, m, n )
% POISSON  Fast Poisson solver for the sphere
% 
% POISSON( f, const, n ) solves  
%  
%  sin(th)^2u_thth   + sin(th)cos(th)u_th +  u_{lam,lam}  =  sin(th)^2 * f   
%
% on the unit sphere written in spherical coordinates (lam, th) 
% with integral condition  sum2( u ) = const with a discretization of 
% size N x N.
%
% POISSON( f, const, m, n ) same as POISSON( f, const, n), but with a
% discretization of size m x n. 
%
% EXAMPLE: 
%  f = @(lam,th) -6*(-1+5*cos(2*th)).*sin(lam).*sin(2*th);
%  exact = @(lam,th) -2*sin(lam).*sin(2*th).*sin(th).^2 -...
%            sin(lam).*sin(th).*cos(th) + .5*sin(lam).*sin(2*th).*cos(2*th);
%  int_const = 0;
%  u = spherefun.Poisson( f, int_const, 100);
%  norm( spherefun(exact) - u )

% DEVELOPERS NOTE:
% 
% METHOD: Spectral method (in coeff space). We use the Fourier basis in 
% the theta- and lambda-direction.
%
% LINEAR ALGEBRA: Matrix equations.  The matrix equation decouples into n 
% linear systems. This form banded matrices. 
%
% SOLVE COMPLEXITY:    O( m*n )  N = m*n = total degrees of freedom
%
%  Alex Townsend, July 2015. 

if ( nargin < 4 ) 
    n = m; 
end

% Double up to do DFS method: 
n = 2*n; 

% Discretization grid: 
lam0 = pi*trigpts( m );  
th0 = pi*trigpts( n );      

% Calculate trigcoeffs of the forcing term: 
[ll, tt] = meshgrid( lam0, th0 ); 
vals = sin(tt).^2 .* feval(f, ll, tt );
G = trigtech.vals2coeffs( trigtech.vals2coeffs( vals ).' ).'; 

% Construct useful spectral discretization matrices: 
DF1n = 1i*spdiags((-n/2:n/2-1)', 0, n, n);  % 1st order Fourier diffmat
DF2n = spdiags( -(-n/2:n/2-1)'.^2, 0, n, n);% 2nd order Fourier diffmat
DF2m = spdiags( -(-m/2:m/2-1)'.^2, 0, m, m);
% Multiplication operator for sin(theta):
Msin = spdiags( .25i*[-ones(n,1) ones(n,1)], [-2 2], n ,n ); 
% Multiplication operator for sin(theta).*cos(theta):
Msin2 = spdiags( .5*[-.5*ones(n,1) ones(n,1) -.5*ones(n,1)], [-2 0 2], n ,n );

% Form discretization of the theta-dependent operator: 
L = Msin2*DF2n + Msin*DF1n;

% We want to solve 
%     L * X  +  X * DF2^T  = (sin(th))^2*g  
% such that X(m/2+1, m/2+1) = int_const.  

% Notice that the matrix equation decouples and we can solve for X one
% column at a time: 
CFS = zeros( n, m ); 
I = speye( n );
% We leave out the (m/2+1)th column because that needs a constraint
for k = [1:m/2 m/2+2:m]  
    CFS(:, k) = ( L +  DF2m(k, k)*I ) \ G(:, k);
end

% Now do the equation where we need the integral constraint. 
% We ensure that X_{n/2+1,:}*en = int_const. 
en = 2*pi*(1+exp(1i*pi*(-n/2:n/2-1)))./(1-(-n/2:n/2-1).^2);
en([n/2, n/2 + 2]) = 0;
CFS(:, m/2+1) = [ en ;  L([1:n/2 n/2+2:n], :)] \ ... 
                                 [ int_const ; G([1:n/2 n/2+2:n], m/2+1) ];

% Convert to VALUES on the underlying grid: 
VALS = trigtech.coeffs2vals( trigtech.coeffs2vals( CFS ).' ).'; 

% Now restrict down to region of interest:
VALS = VALS([n/2+1:n 1], :);

<<<<<<< HEAD
% Finally, make a spherefun object out of the values: 
=======
% u = real(VALS);

% Finally, make a spherefun obxject out of the values: 
>>>>>>> cb828bbf
u = spherefun( real( VALS ) ); 

% - DEBUG
% % Plot: 
% subplot(1,3,1)
% surf(ll, tt, real(VALS),'edgealpha',0,'facecolor','interp'), 
% ylim([-pi pi])
% norm( imag( VALS ) )
% 
% % Compare to exact solution:
% subplot(1,3,2)
% EXACT = exact(ll,tt);
% EXACT_CFS = trigtech.vals2coeffs( trigtech.vals2coeffs( EXACT ).' ).'; 
% surf(ll, tt ,EXACT ,'edgealpha',0,'facecolor','interp'), 
% ylim([-pi pi])
% 
% subplot(1,3,3)
% surf(ll, tt, abs( VALS - EXACT ),'edgealpha',0,'facecolor','interp' )

end<|MERGE_RESOLUTION|>--- conflicted
+++ resolved
@@ -86,13 +86,7 @@
 % Now restrict down to region of interest:
 VALS = VALS([n/2+1:n 1], :);
 
-<<<<<<< HEAD
-% Finally, make a spherefun object out of the values: 
-=======
-% u = real(VALS);
-
 % Finally, make a spherefun obxject out of the values: 
->>>>>>> cb828bbf
 u = spherefun( real( VALS ) ); 
 
 % - DEBUG
