--- conflicted
+++ resolved
@@ -1,78 +1,71 @@
-<<<<<<< HEAD
-function g = rotate(f, lambda, theta)
-%ROTATE  Rotate a BALLFUN.
-%   ROTATE(f, lambda, theta) is the rotation of f by the azimuthal angle
-%   lambda and polar angle theta.
-=======
-function f = rotate(f, phi, theta, psi)
-%ROTATE   Rotates a SPHEREFUN using Euler angles
-%   Y = ROTATE(F, PHI, THETA, PSI) rotates F using Euler angles phi, theta, 
-%   and psi with the ZXZ convention:  Rotate first about the z-axis by an
-%   angle phi, then about the (orginal) x-axis by an angle 0<=theta<=pi, 
-%   then about new z-axis by an angle psi. 
->>>>>>> aa6a9a48
-
-% Copyright 2018 by The University of Oxford and The Chebfun Developers.
-% See http://www.chebfun.org/ for Chebfun information.
-
-if ( nargin == 1 )
-    return
-elseif ( nargin == 2 )
-    theta = 0;
-    psi = 0;
-elseif ( nargin == 3 )
-    psi = 0;
-end
-
-[m, n, p] = size( f );
-
-% f is bandlimited of degree (n,m) so its rotation will be bandlimited will
-% limit at most max(n,m). This follows from spherical harmonic theory as
-% the rotation of a spherical harmonic of degree l is of degree l, only the
-% order will change. The degree l is given by the bandlimit m, while the
-% order is given by the bandlimit of n.
-p = max(n,p);             % Using this sampling we should exactly recover the rotated f.
-n = p + mod(p,2);         % Number of columns must be even.
-% Set the number of rows in the sampled grid equal to n/2+2 so that the 
-% doubled up grid will have n rows (n/2+2 because the pole is included in
-% the sampled grid, and the doubled up grid does not contain -pi).
-p = ceil(p/2)+2;
-
-% Sampling grid.
-[lam, r, th] = meshgrid(trigpts(n,[-pi pi]), chebpts(m),linspace(0,pi,p));
-%[th, r, lam] = meshgrid(linspace(0,pi,p), chebpts(m), trigpts(n,[-pi pi]));
-
-lam(:,:,1) = 0;
-lam(:,:,p) = 0;
-x = r.*cos(lam).*sin(th);
-y = r.*sin(lam).*sin(th);
-z = r.*cos(th);
-
-% Rotation built up from zxz Euler angle rotations
-D = [cos(phi) sin(phi) 0; -sin(phi) cos(phi) 0; 0 0 1];
-C = [1 0 0; 0 cos(theta) sin(theta); 0 -sin(theta) cos(theta)];
-B = [cos(psi) sin(psi) 0; -sin(psi) cos(psi) 0; 0 0 1];
-R = B*C*D;
-
-% Rotate the sampling grid
-u = R(1,1)*x + R(1,2)*y + R(1,3)*z;
-v = R(2,1)*x + R(2,2)*y + R(2,3)*z;
-w = R(3,1)*x + R(3,2)*y + R(3,3)*z;
-
-% Get the spherical coordinates of the rotated grid
-[lam, th, r] = cart2sph(u, v, w);
-th = pi/2-th;  % Adjust elevation angle since matlab uses latitude.
-    
-% FEVAL evalutation
-g = zeros(m,n,p);
-
-for i = 1:m
-    for j = 1:n
-        for k = 1:p
-            g(i,j,k) = feval(f, r(i,j,k), lam(i,j,k), th(i,j,k));
-        end
-    end
-end
-f = ballfun( g, 'vals' );
-    
-end
+function f = rotate(f, phi, theta, psi)
+%ROTATE   Rotates a BALLFUN using Euler angles.
+%   Y = ROTATE(F, PHI, THETA, PSI) rotates F using Euler angles phi, theta, 
+%   and psi with the ZXZ convention:  Rotate first about the z-axis by an
+%   angle phi, then about the (orginal) x-axis by an angle 0<=theta<=pi, 
+%   then about new z-axis by an angle psi. 
+
+% Copyright 2018 by The University of Oxford and The Chebfun Developers.
+% See http://www.chebfun.org/ for Chebfun information.
+
+if ( nargin == 1 )
+    return
+elseif ( nargin == 2 )
+    theta = 0;
+    psi = 0;
+elseif ( nargin == 3 )
+    psi = 0;
+end
+
+[m, n, p] = size( f );
+
+% f is bandlimited of degree (n,m) so its rotation will be bandlimited will
+% limit at most max(n,m). This follows from spherical harmonic theory as
+% the rotation of a spherical harmonic of degree l is of degree l, only the
+% order will change. The degree l is given by the bandlimit m, while the
+% order is given by the bandlimit of n.
+p = max(n,p);             % Using this sampling we should exactly recover the rotated f.
+n = p + mod(p,2);         % Number of columns must be even.
+% Set the number of rows in the sampled grid equal to n/2+2 so that the 
+% doubled up grid will have n rows (n/2+2 because the pole is included in
+% the sampled grid, and the doubled up grid does not contain -pi).
+p = ceil(p/2)+2;
+
+% Sampling grid.
+[lam, r, th] = meshgrid(trigpts(n,[-pi pi]), chebpts(m),linspace(0,pi,p));
+%[th, r, lam] = meshgrid(linspace(0,pi,p), chebpts(m), trigpts(n,[-pi pi]));
+
+lam(:,:,1) = 0;
+lam(:,:,p) = 0;
+x = r.*cos(lam).*sin(th);
+y = r.*sin(lam).*sin(th);
+z = r.*cos(th);
+
+% Rotation built up from zxz Euler angle rotations
+D = [cos(phi) sin(phi) 0; -sin(phi) cos(phi) 0; 0 0 1];
+C = [1 0 0; 0 cos(theta) sin(theta); 0 -sin(theta) cos(theta)];
+B = [cos(psi) sin(psi) 0; -sin(psi) cos(psi) 0; 0 0 1];
+R = B*C*D;
+
+% Rotate the sampling grid
+u = R(1,1)*x + R(1,2)*y + R(1,3)*z;
+v = R(2,1)*x + R(2,2)*y + R(2,3)*z;
+w = R(3,1)*x + R(3,2)*y + R(3,3)*z;
+
+% Get the spherical coordinates of the rotated grid
+[lam, th, r] = cart2sph(u, v, w);
+th = pi/2-th;  % Adjust elevation angle since matlab uses latitude.
+    
+% FEVAL evalutation
+g = zeros(m,n,p);
+
+for i = 1:m
+    for j = 1:n
+        for k = 1:p
+            g(i,j,k) = feval(f, r(i,j,k), lam(i,j,k), th(i,j,k));
+        end
+    end
+end
+f = ballfun( g, 'vals' );
+    
+end