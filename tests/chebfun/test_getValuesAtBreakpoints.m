--- conflicted
+++ resolved
@@ -7,21 +7,13 @@
 end
 
 f = chebfun(@(x) x, [-1 0 .5 1]);
-<<<<<<< HEAD
-tol = eps(norm(f.domain, inf));
+tol = epslevel(f);
 vals = chebfun.getValuesAtBreakpoints(f.funs, f.domain);
 err = abs(vals - f.domain.');
 pass(1) = all(err < tol);
 vals = chebfun.getValuesAtBreakpoints(f.funs, f.domain, {@(x) x, @(x) x, 1});
 err = abs(vals - f.domain.');
 pass(2) = all(err < tol);
-=======
-pass(1) = all(abs(chebfun.getValuesAtBreakpoints(f.funs, f.domain) ...
-    - f.domain.') < epslevel(f));
-
-pass(2) = all(abs(chebfun.getValuesAtBreakpoints(f.funs, f.domain, ...
-    {@(x) x, @(x) x, 1}) - f.domain.') < epslevel(f));
->>>>>>> bf4d5320
 
 pass(3) = all(chebfun.getValuesAtBreakpoints(f.funs, f.domain, ...
     @(x) x + 100*(x==0)) == [-1 100 .5 1].');
