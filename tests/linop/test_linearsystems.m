function pass = test_linearsystems
% TAD, 10 Jan 2014

tol = 1e-8; 

%% Building blocks
dom = [-1 1];
I = operatorBlock.eye(dom);
D = operatorBlock.diff(dom);
Z = operatorBlock.zeros(dom);
x = chebfun('x', dom);
c = sin(x.^2);
C = operatorBlock.mult(c);   
E = functionalBlock.eval(dom);
El = E(dom(1));
Er = E(dom(end));

%% Solve a linear system 
L = [ D^2, -I, sin(x); C, D, chebfun(0,dom); functionalBlock.zero(dom), El, 4 ] ;
f = [(x-1); chebfun(0,dom); 1 ];
B1 = [El, -Er, 0];
B2 = [functionalBlock.sum(dom), El, 0];
B3 = [Er*D, functionalBlock.zero(dom), 0];
B4 = [Er,-El,2];
L = addbc(L,B1,0);
L = addbc(L,B2,1);
L = addbc(L,B3,0);
% L = addbc(L,B4,0);

% %% Solve a linear system 
% L = [ D^2, -I; C D] ;
% f = [(x-1); chebfun(0,dom)];
% B1 = [El, -Er];
% B2 = [functionalBlock.sum(dom), El];
% B3 = [Er*D, functionalBlock.zero(dom)];
% B4 = [Er,-El,2];
% L = addbc(L,B1,0);
% L = addbc(L,B2,1);
% %L = addbc(L,B4,0);

%%

type = {@colloc2, @ultraS, @colloc1, @colloc2, @ultraS, @colloc1};
prefs = cheboppref;
w = [];
<<<<<<< HEAD
% FIXME: necessary until issue #205 has been resolved
[xtest,qtest] = chebtech2.chebpts(50);
xtest = dom(1)+diff(dom)*(xtest+1)/2;
qtest = qtest*diff(dom)/2;

for k = 1:6
=======
for k = 1:4
>>>>>>> ec6b3dec
    prefs.discretization = type{k};
    w = linsolve(L,f,prefs);

    %%
%     subplot(1, 2, k)
%     plot(w{1},'b'); hold on
%     plot(w{2},'r'); hold off, shg
%     w3 = w{3};

    %%
    % check the ODEs
    w1 = w{1};  w2 = w{2};  w3 = w{3};
    f1 = f{1};  f2 = f{2}; f3 = f{3};
    residual1= feval(diff(w1,2),xtest)-w2(xtest)+sin(xtest)*w3 - f1(xtest);
    err(k,1) = norm( sqrt(qtest').*residual1 );
    residual2 = c(xtest).*w1(xtest) + feval(diff(w2),xtest) + 0 - f2(xtest);
    err(k,2) = norm( sqrt(qtest').*residual2 );
    err(k,3) = abs( 0 + feval(w2,dom(1)) + 4*w3 - f3 );

    %%
    % check the BCs
    v = w{2};  u = w{1};
    err(k,4) = abs( u(dom(1))-v(dom(2)) );
    err(k,5) = abs( sum(u)+v(dom(1)) - 1);
    err(k,6) = abs( feval(diff(u),dom(end)) );
    
    %%
    % check continuity
    Du = D*u;  Dv=D*v;
    err(k,7) = feval(u,1,'left') - feval(u,1,'right');
    err(k,8) = feval(v,1,'left') - feval(v,1,'right');
    err(k,9) = feval(Du,1,'left') - feval(Du,1,'right');
    
    if ( k == 2 )
        f = [abs(x-1); 0*x; 1 ];
    end
end

err;
pass = err < tol;
<|MERGE_RESOLUTION|>--- conflicted
+++ resolved
@@ -1,95 +1,93 @@
-function pass = test_linearsystems
-% TAD, 10 Jan 2014
-
-tol = 1e-8; 
-
-%% Building blocks
-dom = [-1 1];
-I = operatorBlock.eye(dom);
-D = operatorBlock.diff(dom);
-Z = operatorBlock.zeros(dom);
-x = chebfun('x', dom);
-c = sin(x.^2);
-C = operatorBlock.mult(c);   
-E = functionalBlock.eval(dom);
-El = E(dom(1));
-Er = E(dom(end));
-
-%% Solve a linear system 
-L = [ D^2, -I, sin(x); C, D, chebfun(0,dom); functionalBlock.zero(dom), El, 4 ] ;
-f = [(x-1); chebfun(0,dom); 1 ];
-B1 = [El, -Er, 0];
-B2 = [functionalBlock.sum(dom), El, 0];
-B3 = [Er*D, functionalBlock.zero(dom), 0];
-B4 = [Er,-El,2];
-L = addbc(L,B1,0);
-L = addbc(L,B2,1);
-L = addbc(L,B3,0);
-% L = addbc(L,B4,0);
-
-% %% Solve a linear system 
-% L = [ D^2, -I; C D] ;
-% f = [(x-1); chebfun(0,dom)];
-% B1 = [El, -Er];
-% B2 = [functionalBlock.sum(dom), El];
-% B3 = [Er*D, functionalBlock.zero(dom)];
-% B4 = [Er,-El,2];
-% L = addbc(L,B1,0);
-% L = addbc(L,B2,1);
-% %L = addbc(L,B4,0);
-
-%%
-
-type = {@colloc2, @ultraS, @colloc1, @colloc2, @ultraS, @colloc1};
-prefs = cheboppref;
-w = [];
-<<<<<<< HEAD
-% FIXME: necessary until issue #205 has been resolved
-[xtest,qtest] = chebtech2.chebpts(50);
-xtest = dom(1)+diff(dom)*(xtest+1)/2;
-qtest = qtest*diff(dom)/2;
-
-for k = 1:6
-=======
-for k = 1:4
->>>>>>> ec6b3dec
-    prefs.discretization = type{k};
-    w = linsolve(L,f,prefs);
-
-    %%
-%     subplot(1, 2, k)
-%     plot(w{1},'b'); hold on
-%     plot(w{2},'r'); hold off, shg
-%     w3 = w{3};
-
-    %%
-    % check the ODEs
-    w1 = w{1};  w2 = w{2};  w3 = w{3};
-    f1 = f{1};  f2 = f{2}; f3 = f{3};
-    residual1= feval(diff(w1,2),xtest)-w2(xtest)+sin(xtest)*w3 - f1(xtest);
-    err(k,1) = norm( sqrt(qtest').*residual1 );
-    residual2 = c(xtest).*w1(xtest) + feval(diff(w2),xtest) + 0 - f2(xtest);
-    err(k,2) = norm( sqrt(qtest').*residual2 );
-    err(k,3) = abs( 0 + feval(w2,dom(1)) + 4*w3 - f3 );
-
-    %%
-    % check the BCs
-    v = w{2};  u = w{1};
-    err(k,4) = abs( u(dom(1))-v(dom(2)) );
-    err(k,5) = abs( sum(u)+v(dom(1)) - 1);
-    err(k,6) = abs( feval(diff(u),dom(end)) );
-    
-    %%
-    % check continuity
-    Du = D*u;  Dv=D*v;
-    err(k,7) = feval(u,1,'left') - feval(u,1,'right');
-    err(k,8) = feval(v,1,'left') - feval(v,1,'right');
-    err(k,9) = feval(Du,1,'left') - feval(Du,1,'right');
-    
-    if ( k == 2 )
-        f = [abs(x-1); 0*x; 1 ];
-    end
-end
-
-err;
-pass = err < tol;
+function pass = test_linearsystems
+% TAD, 10 Jan 2014
+
+tol = 1e-8; 
+
+%% Building blocks
+dom = [-1 1];
+I = operatorBlock.eye(dom);
+D = operatorBlock.diff(dom);
+Z = operatorBlock.zeros(dom);
+x = chebfun('x', dom);
+c = sin(x.^2);
+C = operatorBlock.mult(c);   
+E = functionalBlock.eval(dom);
+El = E(dom(1));
+Er = E(dom(end));
+
+%% Solve a linear system 
+L = [ D^2, -I, sin(x); C, D, chebfun(0,dom); functionalBlock.zero(dom), El, 4 ] ;
+f = [(x-1); chebfun(0,dom); 1 ];
+B1 = [El, -Er, 0];
+B2 = [functionalBlock.sum(dom), El, 0];
+B3 = [Er*D, functionalBlock.zero(dom), 0];
+B4 = [Er,-El,2];
+L = addbc(L,B1,0);
+L = addbc(L,B2,1);
+L = addbc(L,B3,0);
+% L = addbc(L,B4,0);
+
+% %% Solve a linear system 
+% L = [ D^2, -I; C D] ;
+% f = [(x-1); chebfun(0,dom)];
+% B1 = [El, -Er];
+% B2 = [functionalBlock.sum(dom), El];
+% B3 = [Er*D, functionalBlock.zero(dom)];
+% B4 = [Er,-El,2];
+% L = addbc(L,B1,0);
+% L = addbc(L,B2,1);
+% %L = addbc(L,B4,0);
+
+%%
+
+type = {@colloc2, @ultraS, @colloc1, @colloc2, @ultraS, @colloc1};
+prefs = cheboppref;
+w = [];
+
+% FIXME: necessary until issue #205 has been resolved
+[xtest,qtest] = chebtech2.chebpts(50);
+xtest = dom(1)+diff(dom)*(xtest+1)/2;
+qtest = qtest*diff(dom)/2;
+
+for k = 1:6
+
+    prefs.discretization = type{k};
+    w = linsolve(L,f,prefs);
+
+    %%
+%     subplot(1, 2, k)
+%     plot(w{1},'b'); hold on
+%     plot(w{2},'r'); hold off, shg
+%     w3 = w{3};
+
+    %%
+    % check the ODEs
+    w1 = w{1};  w2 = w{2};  w3 = w{3};
+    f1 = f{1};  f2 = f{2}; f3 = f{3};
+    residual1= feval(diff(w1,2),xtest)-w2(xtest)+sin(xtest)*w3 - f1(xtest);
+    err(k,1) = norm( sqrt(qtest').*residual1 );
+    residual2 = c(xtest).*w1(xtest) + feval(diff(w2),xtest) + 0 - f2(xtest);
+    err(k,2) = norm( sqrt(qtest').*residual2 );
+    err(k,3) = abs( 0 + feval(w2,dom(1)) + 4*w3 - f3 );
+
+    %%
+    % check the BCs
+    v = w{2};  u = w{1};
+    err(k,4) = abs( u(dom(1))-v(dom(2)) );
+    err(k,5) = abs( sum(u)+v(dom(1)) - 1);
+    err(k,6) = abs( feval(diff(u),dom(end)) );
+    
+    %%
+    % check continuity
+    Du = D*u;  Dv=D*v;
+    err(k,7) = feval(u,1,'left') - feval(u,1,'right');
+    err(k,8) = feval(v,1,'left') - feval(v,1,'right');
+    err(k,9) = feval(Du,1,'left') - feval(Du,1,'right');
+    
+    if ( k == 2 )
+        f = [abs(x-1); 0*x; 1 ];
+    end
+end
+
+err;
+pass = err < tol;