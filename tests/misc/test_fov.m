--- conflicted
+++ resolved
@@ -11,10 +11,6 @@
 F = fov(A);
 err = abs(max(real(F)) - 3.049509756796393);
 tol = 1e2*vscale(F)*epslevel(F);
-<<<<<<< HEAD
- % loosened tolerance in epslevel-dependent test 
-=======
->>>>>>> 6e02ae4a
 pass(1) = err < tol;
 % tolerance loosened in epslevel-dependent test
 
