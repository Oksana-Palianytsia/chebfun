--- conflicted
+++ resolved
@@ -39,12 +39,8 @@
 else
     
     if ( min(size(x) > 1) )
-<<<<<<< HEAD
         % TODO: We could support this is we wanted, but it would be messy.
-        error('CHEBFUN:chebpolyval:columns', ...
-=======
         error('CHEBFUN:chebpolyval:columnInput', ...
->>>>>>> db406ded
             'For non-numeric types CHEBPOLYVAL supports only scalar-valued X.');
     end
     
