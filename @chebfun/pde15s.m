function varargout = pde15s(pdeFun, tt, u0, bc, varargin)
%PDE15S   Solve PDEs using Chebfun.
%
%   UU = PDE15s(PDEFUN, TT, U0, BC) where PDEFUN is a handle to a function with
%   arguments u, t, x, and D, TT is a vector, U0 is a CHEBFUN or a CHEBMATRIX,
%   and BC is a CHEBOP boundary condition structure will solve the PDE dUdt =
%   PDEFUN(UU, t, x) with the initial condition U0 and boundary conditions BC
%   over the time interval TT.
%
%   PDEFUN should take the form @(T, X, U1, U2, ..., UN), where U1, ..., UN are
%   the unknown dependent variables to be solved for, T is time, and X is space.
%
%   For backwards compatibility, the syntax @(U1, U2, ..., UN, T, X, D, S, C)
%   for PDEFUN, where U1, ..., UN are the unknown dependent variables to be
%   solved for, T is time, X is space, D is the differential operator, S is the
%   definite integral operator (i.e., 'sum'), and C the indefinite integral
%   operator (i.e., 'cumsum') is also supported.
%
%   For equations of one variable, UU is output as an array-valued CHEBFUN,
%   where UU(:, k) is the solution at TT(k). For systems, the solution UU is
%   returned as a CHEBMATRIX with the different variables along the rows, and
%   time slices along the columns.
%
% Example 1: Nonuniform advection
%     x = chebfun('x', [-1, 1]);
%     u = exp(3*sin(pi*x));
%     f = @(t, x, u) -(1+0.3*sin(pi*x)).*diff(u);
%     opts = pdeset('eps', 1e-7, 'abstol', 1e-7, 'reltol', 1e-7, 'plot', 1);
%     opts = pdeset(opts, 'PlotStyle', {'LineWidth', 2});
%     uu = pde15s(f, 0:.05:5, u, 'periodic', opts);
%     waterfall(uu, 0:.05:5)
%
% Example 2: Kuramoto-Sivashinsky
%     x = chebfun('x');
%     u = 1 + 0.5*exp(-40*x.^2);
%     bc.left = @(u) [u - 1 ; diff(u)];
%     bc.right = @(u) [u - 1 ; diff(u)];
%     f = @(u) u.*diff(u) - diff(u, 2) - 0.006*diff(u, 4);
%     opts = pdeset('Ylim', [-30 30], 'PlotStyle', {'LineWidth', 2});
%     uu = pde15s(f, 0:.01:.5, u, bc, opts);
%     waterfall(uu, 0:.01:.5)
%
% Example 3: Chemical reaction (system)
%      x = chebfun('x');
%      u = [ 1 - erf(10*(x+0.7)) ; 1 + erf(10*(x-0.7)) ; 0 ];
%      f = @(u, v, w)  [ .1*diff(u, 2) - 100*u.*v ; ...
%                        .2*diff(v, 2) - 100*u.*v ; ...
%                        .001*diff(w, 2) + 2*100*u.*v ];
%      opts = pdeset('Ylim', [0 2], 'PlotStyle', {'LineWidth', 2});
%      uu = pde15s(f, 0:.1:3, u, 'neumann', opts);
%      waterfall(uu, 0:.1:3)
%
% See chebfun/test/test_pde15s.m for more examples.
%
%   UU = PDE15s(PDEFUN, TT, U0, BC, OPTS) will use nondefault options as defined
%   by the structure returned from OPTS = PDESET.
%
%   UU = PDE15s(PDEFUN, TT, U0, BC, OPTS, N) will not adapt the grid size in
%   space. Alternatively OPTS.N can be set to the desired size.
%
%   [TT, UU] = PDE15s(...) returns also the time chunks TT.
%
%   There is some support for nonlinear and time-dependent boundary conditions,
%   such as
%       x = chebfun('x', [-1 1]);
%       u = exp(-3*x.^2);
%       f = @(t, x, u) .1*diff(u, 2);
%       bc.left = @(t, x, u) u - t;
%       bc.right = 0;
%       opts = pdeset('Ylim', [0 2], 'PlotStyle', {'LineWidth', 2});
%       uu = pde15s(f, 0:.1:2, u, bc, opts);
%       waterfall(uu);
%   with the input format being the same as PDEFUN described above.
%
% See also PDESET, ODE15S.

% Copyright 2014 by The University of Oxford and The Chebfun Developers. See
% http://www.chebfun.org/ for Chebfun information.

global DIFFORDER SYSSIZE
DIFFORDER = 0;
SYSSIZE = 0;

% Default options:
tol = 1e-6;             % 'eps' in Chebfun terminology
doPlot = 1;             % Plot after every time chunk?
doHold = 0;             % Hold plot?
plotOpts = {'-'};       % Plotting style
throwBCwarning = true;  % Throw a warning for inconsistent BCs

% Parse the variable inputs:
if ( numel(varargin) == 2 )
    opt = varargin{1};
    opt.N = varargin{2};
elseif ( numel(varargin) == 1 )
    if ( isstruct(varargin{1}) )
        opt = varargin{1};
    else
        opt = pdeset;
        opt.N = varargin{1};
    end
else
    opt = pdeset;
end
optN = opt.N;
if ( isempty(optN) )
    optN = NaN;
end

% PDE solver options:
if ( ~isempty(opt.Eps) )
    tol = opt.Eps;
end
if ( ~isempty(opt.Plot) )
    doPlot = strcmpi(opt.Plot, 'on');
end
if ( ~isempty(opt.HoldPlot) )
    doHold = strcmpi(opt.HoldPlot, 'on');
end
if ( ~isempty(opt.PlotStyle) )
    plotOpts = opt.PlotStyle;
end

userMassSet = false;
<<<<<<< HEAD
isPeriodic = false;
=======
>>>>>>> eb5e67b8

%% %%%%%%%%%%%%%%%%%%%%%%%%%  EVENT & PLOTTING  SETUP  %%%%%%%%%%%%%%%%%%%%%%%%%

done = false;
ctr = 1;
if ( ~isnan(optN) )
    opt.OutputFcn = @nonAdaptiveEvent;
else
    opt.OutputFcn = @adaptiveEvent;
end

% Determine which figure to plot to (for CHEBGUI) and set default display values
% for variables.
YLim = opt.YLim;
gridOn = 0;
guiFlag = false;
if ( isfield(opt, 'handles') )
    if ( opt.handles.gui )
        guiFlag = true;
        axesSol = opt.handles.fig_sol;
        axesNorm = opt.handles.fig_norm;
        axes(axesSol);
        gridOn = opt.handles.guifile.options.grid;
        solveButton = opt.handles.button_solve;
        clearButton = opt.handles.button_clear;
    end
    varNames = opt.handles.varnames;
    xLabel = opt.handles.indVarName{1};
    tlabel = opt.handles.indVarName{2};
else
    varNames = 'u';
    xLabel = 'x';
    tlabel = 't';
end

    function status = nonAdaptiveEvent(t, U, flag)
        % This event is called at the end of each chunk in non-adaptive mode.
        status = false;
        if ( ~isempty(flag) )
            return
        end
        
<<<<<<< HEAD
        % Sometimes we get given more than one tmie slice (not sure why..)
        for kk = 1:numel(t)
            % Reshape solution:
            Uk = reshape(U(:,kk), n, SYSSIZE);
            uCurrent = chebfun(Uk, DOMAIN, 'tech', tech);
=======
        % Sometimes we get given more than one time slice.
        for kk = 1:numel(t)
            
            if ( ~any(abs(tSpan - t(kk)) < 1e-6) )
                % This is not a designated time slice!
                continue
            end
                
            % Reshape solution:
            Uk = reshape(U(:,kk), n, SYSSIZE);
            uCurrent = chebfun(Uk, DOMAIN);
>>>>>>> eb5e67b8
            tCurrent = t(kk);
            % Store for output:
            ctr = ctr + 1;
            uOut{ctr} = uCurrent;

            % Plot current solution:
            plotFun(uCurrent, t(kk));
        end
        
        if ( guiFlag )
            status = guiEvent(status);
        end

    end

    function status = adaptiveEvent(t, U, flag)
        % This event is called at the end of each chunk in adaptive mode.
        status = false;
        if ( ~isempty(flag) )
            return
        end
        
<<<<<<< HEAD
        % Sometimes we get given more than one tmie slice (not sure why..)
=======
        % Sometimes we get given more than one time slice.
>>>>>>> eb5e67b8
        for kk = 1:numel(t)
            % Reshape solution:
            Uk = reshape(U(:,kk), currentLength, SYSSIZE);

            % Happiness check:
            c = (1+sin(1:SYSSIZE)).'; % Arbitrarily linear combination.
            Uk2 = (Uk*c/sum(c));
<<<<<<< HEAD
            uk2 = tech.make(Uk2, pref);
            [ishappy, epslevel] = happinessCheck(uk2, [], Uk2, pref);
%             [ishappy, epslevel, cutoff] = plateauCheck(uk2, Uk2, pref2);

            if ( ishappy )  

                % Store these values:
                tCurrent = t(kk);
                uCurrent = chebfun(Uk, DOMAIN, 'tech', techHandle);
                uCurrent = simplify(uCurrent, epslevel);    
                
%                 uCoeff = chebpoly(uCurrent);
%                 first = max(1,size(uCoeff,2)-cutoff);
%                 uCurrent = chebfun(uCoeff(:,first:end).',DOMAIN,'coeffs');
%                 uCurrent = simplify(uCurrent,epslevel);

=======
            uk2 = chebtech2(Uk2, pref);
            [ishappy, epslevel, cutoff] = classicCheck(uk2, Uk2, pref);

            if ( ishappy )  
                
                if ( ~any(abs(tSpan - t(kk)) < 1e-6) )
                    % This is not a designated time slice!
                    continue
                end

                % Store these values:
                tCurrent = t(kk);
                uCurrent = chebfun(Uk, DOMAIN, 'tech', @chebtech2);
                
                % Shorten the representation. The happiness cutoff seems to
                % be safer than the epslevel simplification.
%                 uCurrent = simplify(uCurrent, epslevel);
                uPoly = get(uCurrent, 'coeffs');
                firstKept = size(uPoly, 2) - (cutoff-1);
                if ( firstKept <= 0 )
                    firstKept = 1;
                end
                uCurrent = chebfun(uPoly(firstKept:end,:), DOMAIN, 'coeffs');
                
>>>>>>> eb5e67b8
                ctr = ctr + 1;
                uOut{ctr} = uCurrent;

                % Plot current solution:
                plotFun(uCurrent, tCurrent);

<<<<<<< HEAD
%                 % If we have 2.5 times as many coeffcients as we need, shorten
%                 % the representation and cause the integrator to stop. 
%                 if ( cutoff < 0.4*n )
%                     %currentLength = round(1.25*cutoff)';
%                     currentLength = floor( currentLength / 1.5  );
%                     currentLength = currentLength + 1 - rem(currentLength,2);
%                     status = true;
%                 end

=======
                % TODO: Re-insert this.
%                 % If we have 2.5 times as many coefficients as we need, shorten
%                 % the representation and cause the integrator to stop. 
%                 if ( cutoff < 0.4*n && n > 17)
%                     currentLength = round(1.25*cutoff)';
%                     %currentLength = floor( currentLength / 1.5  );
%                     currentLength = currentLength + 1 - rem(currentLength,2);
%                     currentLength = max(currentLength, 17);
%                     status = true;
%                     return
%                 end
                
>>>>>>> eb5e67b8
            else 

                % Increase length and bail out:
                currentLength = 2*currentLength-1;
                status = true;
                
            end        
            
            if ( guiFlag )
                status = guiEvent(status);
            end
            
        end

    end

    function status = guiEvent(status)
        %GUIEVENT   Deal with GUI events ('stop', 'pause', etc). 
        % OUTPUTS:
        %   status = true exits the current time chunk.
<<<<<<< HEAD
        %   done = true exits PDE15S.
        
        % Interupt computation if stop or pause button is pressed in the GUI.
=======
        %   done = true exits PDE15S. (Note done is a GLOBAL variable).

        % Interrupt computation if stop or pause button is pressed in the GUI.
>>>>>>> eb5e67b8
        if ( strcmp(get(solveButton, 'String'), 'Solve') )
            % Stop.
            tt = tt( tt <= tCurrent );
            uOut(ctr+1:end) = [];
            status = true;
            done = true;
        elseif ( strcmp(get(clearButton, 'String'), 'Continue') )
            % Wait, pause.
            
            % Plot a waterfall plot to the bottom figure window:
            axes(axesNorm)
            uuTmp = prepare4output(uOut(1:ctr));
            if ( SYSSIZE == 1 )
                waterfall(uuTmp, tt(tt<=tCurrent), 'linewidth', 2);
            else
                cols = get(0, 'DefaultAxesColorOrder');
<<<<<<< HEAD
                waterfall(uuTmp, tt(tt<=tCurrent), 'linewidth', 2, 'EdgeColors', cols);
=======
                waterfall(uuTmp, tt(tt<=tCurrent), 'linewidth', 2, ...
                    'EdgeColors', cols);
>>>>>>> eb5e67b8
            end
            xlabel(xLabel), ylabel(tlabel), zlabel(varNames)
            if ( gridOn )
                grid on
            end
            view([322.5 30])
            box off
            axes(axesSol)
<<<<<<< HEAD
            % hang around until 'continue' or 'stop' is presed.
=======
            % Hang around until 'CONTINUE' or 'STOP' is presed.
>>>>>>> eb5e67b8
            waitfor(clearButton, 'String');
            % Call again to see if 'STOP' was pressed.
            status = guiEvent(status);
        end
    end

<<<<<<< HEAD

    function varargout = plotFun(U, t)
        if ( ~doPlot )
            return
        end
=======
    function varargout = plotFun(U, t)
        %PLOTFUN    Plot current solution U at a time t.
        
        % Do we actually want to plot?
        if ( ~doPlot )
            return
        end
        % If we're not in GUI mode, ensure that figure receives focus.
>>>>>>> eb5e67b8
        if ( ~guiFlag )
            cla, shg
        end
        set(gcf, 'doublebuf', 'on');

        % Plot:
        h = plot(U, plotOpts{:});

        % Hold?
        ish = ishold();
        if ( doHold )
            hold on
        end

        % Fix Y limits?
        if ( ~isempty(YLim) )
            ylim(YLim);
        end

        % Axis labels and legends:
        xlabel(xLabel);
        if ( numel(varNames) > 1 )
            legend(varNames);
        else
            ylabel(varNames);
        end

        % Grid?
        if ( gridOn )
            grid on
        end
        
        if ( nargin > 1 )
            title(sprintf('%s = %.3f,  len = [%i, %i]', tlabel, t, ...
                length(U), currentLength))
        end
        drawnow
        
        if ( nargout > 0 )
            varargout{1} = h;
        end

    end

%%%%%%%%%%%%%%%%%%%%% SETUP TOLERANCES AND INITIAL CONDITION %%%%%%%%%%%%%%%%%%%

<<<<<<< HEAD
% ODE tolerances: (AbsTol and RelTol must be <= Tol/10)
=======
% ODE tolerances:
>>>>>>> eb5e67b8
aTol = odeget(opt, 'AbsTol', tol);
rTol = odeget(opt, 'RelTol', tol);
if ( isnan(optN) )
    aTol = min(aTol, tol);
    rTol = min(rTol, tol);
end
opt.AbsTol = aTol;
opt.RelTol = rTol;

% Check for (and try to remove) piecewise initial conditions:
u0Trans = u0(1).isTransposed;
if ( u0Trans )
    u0 = transpose(u0);
end
for k = 1:numel(u0)
    if ( numel(u0(k).funs) > 1 )
        u0(k) = merge(u0(k), 'all', 1025, tol);
        if ( u0(k).nfuns > 1 )
            error('CHEBFUN:CHEBFUN:pde15s:piecewise', ...
                'Piecewise initial conditions are not supported.');
        end
    end
end

% Simplify initial condition to tolerance or fixed size in optN:
if ( isnan(optN) )
    u0 = simplify(u0);
else
    for k = 1:numel(u0)
        uk = u0(:,k);
        uk.funs{1}.onefun = prolong(uk.funs{1}.onefun, optN);
        u0(:,k) = uk;
    end
end

% Get the domain:
DOMAIN = domain(u0, 'ends');

%% %%%%%%%%%%%%%%%%%%%%%%%%%%  PARSE INPUTS TO PDEFUN  %%%%%%%%%%%%%%%%%%%%%%%%%

% Determine the size of the system, i.e., number of dependent variables.
SYSSIZE = min(size(u0));
pdeFun = parseFun(pdeFun);
if ( isfield(opt, 'difforder') )
    DIFFORDER = opt.difforder;
else
    getDIFFORDER(pdeFun);
end

%%%%%%%%%%%%%%%%%%%%%%%%%%%%%%%%%%%%%%%%%%%%%%%%%%%%%%%%%%%%%%%%%%%%%%%%%%%%%%%%
%% %%%%%%%%%%%%%%%%%%%%%%%%% PARSE BOUNDARY CONDITIONS %%%%%%%%%%%%%%%%%%%%%%%%%
%%%%%%%%%%%%%%%%%%%%%%%%%%%%%%%%%%%%%%%%%%%%%%%%%%%%%%%%%%%%%%%%%%%%%%%%%%%%%%%%

if ( ischar(bc) && (strcmpi(bc, 'neumann') || strcmpi(bc, 'dirichlet')) )
    bc = struct( 'left', bc, 'right', bc);
elseif ( iscell(bc) && numel(bc) == 2 )
    bc = struct( 'left', bc{1}, 'right', bc{2});
end
if ( isstruct(bc) && ~isfield(bc, 'middle') )
    bc.middle.op = [];
end

% Initialise some global variables.
leftNonlinBCLocs = [];
middleNonlinBCLocs = [];
rightNonlinBCLocs = [];
BCRHS = {};

if ( ischar(bc) && strcmpi(bc, 'periodic') )
    %% %%%%%%%%%%%%%%%%%%%%%%%%%%% PERIODIC BCS  %%%%%%%%%%%%%%%%%%%%%%%%%%%%%%%
<<<<<<< HEAD
    isPeriodic = true;
    
%     r = cell(sum(DIFFORDER), 1);
%     count = 1;
%     for j = 1:SYSSIZE
%         for k = 0:DIFFORDER(j)-1
%             c = (diff(DOMAIN)/2)^k;
%             A = @(n) [1 zeros(1, n-2) -1]*colloc2.diffmat(n, k)*c;
%             r{count} = @(n) [zeros(1, (j-1)*n) A(n) zeros(1,(SYSSIZE-j)*n)];
%             count = count + 1;
%         end
%     end
%     bc = struct( 'left', [], 'right', []);
%     bc.left.op = r(1:2:end);
%     bc.right.op = r(2:2:end);
%     BCRHS = num2cell(zeros(1, numel(r)));
=======
    r = cell(sum(DIFFORDER), 1);
    count = 1;
    for j = 1:SYSSIZE
        for k = 0:DIFFORDER(j)-1
            c = (diff(DOMAIN)/2)^k;
            A = @(n) [1 zeros(1, n-2) -1]*colloc2.diffmat(n, k)*c;
            r{count} = @(n) [zeros(1, (j-1)*n) A(n) zeros(1,(SYSSIZE-j)*n)];
            count = count + 1;
        end
    end
    bc = struct( 'left', [], 'right', []);
    bc.left.op = r(1:2:end);
    bc.right.op = r(2:2:end);
    BCRHS = num2cell(zeros(1, numel(r)));
>>>>>>> eb5e67b8
    
else
    %% %%%%%%%%%%%%%%%%%%%%%%%%% NONPERIODIC BCS  %%%%%%%%%%%%%%%%%%%%%%%%%%%%%%
    if ( isfield(bc, 'left') && ~isfield(bc, 'right') )
        bc.right = [];
    elseif ( isfield(bc, 'right') && ~isfield(bc, 'left') )
        bc.left = [];
    elseif ( ~isfield(bc, 'left') && ~isfield(bc, 'right') )
        bc = struct('left', [], 'right', [], 'middle', bc);
    end
    
    % Deal with struct and numeric input:
    bc.left = dealWithStructInput(bc.left);
    bc.right = dealWithStructInput(bc.right);
    
    if ( isempty(bc.left) )
        bc.left.op = [];
    elseif ( ischar(bc.left) || (iscell(bc.left) && ischar(bc.left{1})) )
        %% %%%%%%%%%%%%%%%%%%%%% DIRICHLET AND NEUMANN BCS (LEFT) %%%%%%%%%%%%%%
        if ( iscell(bc.left) )
            v = bc.left{2};
            bc.left = bc.left{1};
        else
            v = 0;
        end
        if ( ~isnumeric(v) )
            error('CHEBFUN:CHEBFUN:pde15s:nonNumericVal1', ...
                'For BCs of the form {char, val} val must be numeric.')
        end
        if ( strcmpi(bc.left, 'dirichlet') )
            A = @(n) [1 zeros(1, n - 1)];
        elseif ( strcmpi(bc.left, 'neumann') )
            % TODO: Make left diff operator explicitly.
            A = @(n) [1 zeros(1, n-1)]*colloc2.diffmat(n)*diff(DOMAIN)/2;
        else
            error('CHEBFUN:CHEBFUN:pde15s:bcSyntax1', 'Unknown BC syntax');
        end
        bc.left.op = cell(SYSSIZE, 1);
        for k = 1:SYSSIZE
            bc.left.op{k} = @(n) [zeros(1, ( k -1)*n) A(n) ...
                zeros(1 , (SYSSIZE - k)*n)];
        end
        BCRHS = num2cell(repmat(v, SYSSIZE, 1));
    elseif ( numel(bc.left) == 1 && isa(bc.left, 'function_handle') )
        %% %%%%%%%%%%%%%%%%%%%%%%%%%  GENERAL BCS (LEFT)  %%%%%%%%%%%%%%%%%%%%%%
        op = parseFun(bc.left, 'lbc');
        uTmp = chebdouble(ones(1, SYSSIZE));
        sizeOp = size(op(0, mean(DOMAIN), uTmp));
        leftNonlinBCLocs = 1:max(sizeOp);
        bc.left = [];
        bc.left.op = {@(n) zeros(max(sizeOp), SYSSIZE*n)}; % Dummy entries.
        BCRHS = num2cell(zeros(1, max(sizeOp)));
        leftNonlinBCFuns = op;
    else
        error('CHEBFUN:CHEBFUN:pde15s:bcSyntax2', 'Unknown BC syntax');
    end
    
    if ( isfield(bc, 'middle') && isa(bc.middle, 'function_handle') )
        %% %%%%%%%%%%%%%%%%%%%%%  GENERAL BCS (MIDDLE)  %%%%%%%%%%%%%%%%%%%%%%%%
        op = parseFun(bc.middle, 'bc');
        uTmp = chebdouble(ones(1, SYSSIZE));
        sizeOp = size(op(0, mean(DOMAIN), uTmp));
        middleNonlinBCLocs = 1:max(sizeOp);
        bc.middle = [];
        bc.middle.op = {@(n) zeros(max(sizeOp), SYSSIZE*n)}; % Dummy entries.
        BCRHS = num2cell(zeros(1, max(sizeOp)));
        middleNonlinBCFuns = op;
    end
    
    if ( isempty(bc.right) )
        bc.right.op = [];
    elseif ( ischar(bc.right) || (iscell(bc.right) && ischar(bc.right{1})) )
        %% %%%%%%%%%%%%%%%%%%%%% DIRICHLET AND NEUMANN BCS (RIGHT) %%%%%%%%%%%%%
        if ( iscell(bc.right) )
            v = bc.right{2};
            bc.right = bc.right{1};
        else
            v = 0;
        end
        if ( ~isnumeric(v) )
            error('CHEBFUN:CHEBFUN:pde15s:nonNumericVal1', ...
                'For BCs of the form {char, val} val must be numeric.')
        end
        
            
        if ( strcmpi(bc.right, 'dirichlet') )
            A = @(n) [zeros(1, n-1), 1];
        elseif ( strcmpi(bc.right, 'neumann') )
            % TODO: Make right diff operator explicitly.
            A = @(n) [zeros(1, n-1) 1]*colloc2.diffmat(n)*diff(DOMAIN)/2;
        else
            error('CHEBFUN:CHEBFUN:pde15s:bcSyntax3', 'Unknown BC syntax');
        end
        bc.right.op = cell(SYSSIZE, 1);
        for k = 1:SYSSIZE
            bc.right.op{k} = @(n) [zeros(1,(k-1)*n) A(n) zeros(1,(SYSSIZE-k)*n)];
        end
        BCRHS = [BCRHS num2cell(repmat(v, SYSSIZE, 1))];
        
    elseif ( numel(bc.right) == 1 && isa(bc.right, 'function_handle') )
        %% %%%%%%%%%%%%%%%%%%%%%%%%  GENERAL BCS (RIGHT)  %%%%%%%%%%%%%%%%%%%%%%
        op = parseFun(bc.right, 'rbc');
        uTmp = chebdouble(ones(1, SYSSIZE));
        sizeOp = size(op(0, mean(DOMAIN), uTmp));
        rightNonlinBCLocs = 1:max(sizeOp);
        bc.right = [];
        bc.right.op = {@(n) zeros(max(sizeOp), SYSSIZE*n)};
        BCRHS = [BCRHS num2cell(zeros(1, max(sizeOp)))];
        rightNonlinBCFuns = op;
    else
        error('CHEBFUN:CHEBFUN:pde15s:bcSyntax4', 'Unknown BC syntax');
    end
    
end

if ( ~isfield(bc, 'middle') )
    bc.middle.op = [];
end


<<<<<<< HEAD
%%%%%%%%%%%%%%%%%%%%%%%%%% Support for coupled BVP-PDEs! %%%%%%%%%%%%%%%%%%%%%%%
=======
%% %%%%%%%%%%%%%%%%%%%%%%% SUPPORT FOR COUPLED BVP-PDES! %%%%%%%%%%%%%%%%%%%%%%%
>>>>>>> eb5e67b8
% Experimental feature for coupled ode/pde systems: (An entry equal to 1 denotes
% that the corresponding variable appears with a time derivative. 0 otherwise.)
if ( isfield(opt, 'PDEflag') && ~isempty(opt.PDEflag) )
    pdeFlag = opt.PDEflag;
else
    pdeFlag = true;
<<<<<<< HEAD
end
if ( numel(pdeFlag) == 1 )
    pdeFlag = repmat(pdeFlag, 1, SYSSIZE);
end

%%%%%%%%%%%%%%%%%%%%%%%%%%%%%%%%%% PERIODIC %%%%%%%%%%%%%%%%%%%%%%%%%%%%%%%%%%%%

if ( ~isPeriodic )
    techHandle = @chebtech2;
    points = @chebpts;
    mydouble = @chebdouble;
else
    techHandle = @fourtech;
    points = @(n, dom) fourtech.fourpts(n, dom);
    mydouble = @fourdouble;    
=======
end
if ( numel(pdeFlag) == 1 )
    pdeFlag = repmat(pdeFlag, 1, SYSSIZE);
>>>>>>> eb5e67b8
end
tech = techHandle();


<<<<<<< HEAD
=======
%% %%%%%%%%%%%%%%%%%%%%%%%%%%%%%%%%%% MISC %%%%%%%%%%%%%%%%%%%%%%%%%%%%%%%%%%%%%

>>>>>>> eb5e67b8
% Initial condition:
uCurrent = u0;
% Storage:
uOut = cell(1, numel(tt));
uOut{1} = uCurrent;

% Initialise variables for ONESTEP():
B = []; q = []; rows = []; M = []; P = []; n = [];

% Set the preferences:
<<<<<<< HEAD
pref = tech.techPref();
=======
pref = chebtech.techPref();
>>>>>>> eb5e67b8
pref.eps = tol;

%%%%%%%%%%%%%%%%%%%%%%%%%%%%%%%%%%%%%%%%%%%%%%%%%%%%%%%%%%%%%%%%%%%%%%%%%%%%%%%%
%% %%%%%%%%%%%%%%%%%%%%%%%%%%%% TIME CHUNKS %%%%%%%%%%%%%%%%%%%%%%%%%%%%%%%%%%%%
%%%%%%%%%%%%%%%%%%%%%%%%%%%%%%%%%%%%%%%%%%%%%%%%%%%%%%%%%%%%%%%%%%%%%%%%%%%%%%%%

% Plot initial condition:
currentLength = length(u0);
plotFun(u0, tt(1));

done = false;
if ( ~isnan(optN) )
    % Non-adaptive in space:
    tSpan = tt;
<<<<<<< HEAD
    x = points(optN, DOMAIN);
    oneStep(tSpan); % Do all chunks at once!
    
else
    
=======
    x = chebpts(optN, DOMAIN);
    solvePDE(tSpan); % Do all chunks at once!
else
    % Adaptive in space
    
    % Min-length is 9
>>>>>>> eb5e67b8
    currentLength = max(currentLength, 9);
    tCurrent = tt(1);
    tSpan = tt;
    while ( tCurrent < tt(end) && ~done )
        tSpan(tSpan < tCurrent) = [];
<<<<<<< HEAD
        x = points(currentLength, DOMAIN);
        oneStep(tSpan);
=======
        x = chebpts(currentLength, DOMAIN);
        solvePDE(tSpan);
>>>>>>> eb5e67b8
    end

end

if ( doPlot && ~ish )
    hold off
end

uOut = prepare4output(uOut);

switch nargout
    case 0
    case 1
        varargout{1} = uOut;
    case 2
        varargout{1} = tt;
        varargout{2} = uOut;
    otherwise
        varargout{1} = tt;
        varargout{2} = uOut;
        varargout{3:nargout} = [];
        warning('CHEBFUN:CHEBFUN:pde15s:output', ...
            'PDE15S has a maximum of two outputs.');
end

clear global DIFFORDER
clear global SYSSIZE

    function uOut = prepare4output(uIn)
<<<<<<< HEAD
        % If we only had one dependent variable, return an array valued CHEBFUN instead
        % of a QUASIMATRIX.
        if ( SYSSIZE == 1 )
%             uOut = horzcat(uIn{:});
            uOut = uIn;
        else
            % TODO: Determine what output we want for systems of equations. CHEBMATRIX?
            blocks = cell(SYSSIZE, numel(uIn));
            for kk = 1:SYSSIZE
                blocks(kk,:) = cellfun(@(u) extractColumns(u, kk), uIn, 'UniformOutput', false);
=======
        % If we only had one dependent variable, return an array valued CHEBFUN
        % instead of a QUASIMATRIX.
        if ( SYSSIZE == 1 )
            uOut = horzcat(uIn{:});
        else
            blocks = cell(SYSSIZE, numel(uIn));
            for kk = 1:SYSSIZE
                blocks(kk,:) = cellfun(@(u) extractColumns(u, kk), uIn, ...
                    'UniformOutput', false);
>>>>>>> eb5e67b8
            end
            uOut = chebmatrix(blocks); % CHEBMATRIX
        end
    end
%%%%%%%%%%%%%%%%%%%%%%%%%%%%%%%%%%%%%%%%%%%%%%%%%%%%%%%%%%%%%%%%%%%%%%%%%%%%%%%%
%% %%%%%%%%%%%%%%%%%%%%%%%%%%%%%%  ONESTEP  %%%%%%%%%%%%%%%%%%%%%%%%%%%%%%%%%%%%
%%%%%%%%%%%%%%%%%%%%%%%%%%%%%%%%%%%%%%%%%%%%%%%%%%%%%%%%%%%%%%%%%%%%%%%%%%%%%%%%

<<<<<<< HEAD
    function oneStep(tSpan)
=======
    function solvePDE(tSpan)
>>>>>>> eb5e67b8
        % Constructs the result of one time chunk at fixed discretization.

        % Evaluate the chebfun at discrete points:
        U0 = feval(uCurrent, x);
                
        % This depends only on the size of n. If this is the same, reuse!
<<<<<<< HEAD
        if ( isPeriodic )
=======
        if ( isempty(n) || (n ~= length(x)) )
            
>>>>>>> eb5e67b8
            % The new discretisation length
            n = length(x);
        elseif ( isempty(n) || (n ~= length(x)) )
            
            % The new discretisation length
            n = length(x);
        
            % Linear constraints:
            bcop = [bc.left.op ; bc.middle.op ; bc.right.op];
            B = cell2mat(cellfun(@(f) feval(f, n), bcop, 'UniformOutput', false));
            
            % Project / mass matrix.
            P = cell(1, SYSSIZE);
            M = cell(1, SYSSIZE);
            
            for kk = 1:SYSSIZE
                xk = chebpts(n-DIFFORDER(kk), DOMAIN, 1);
                P{kk} = barymat(xk, x);
                M{kk} = pdeFlag(kk)*P{kk};
            end
            P = [ 0*B ; blkdiag(P{:})];
            M = [ 0*B ; blkdiag(M{:})];
            rows = 1:size(B, 1);
            
            % Multiply by user-defined mass matrix
            if ( userMassSet )
                M = feval(userMass, n)*M;
            end
            
            % ODE options: (mass matrix)
            opt = odeset(opt, 'Mass', M, 'MassSingular', 'yes', ...
<<<<<<< HEAD
            'MStateDependence', 'none');

        end
        
        
        % We have to ensure the starting condition satisfies the boundary
        % conditions, or else we will get a singularity in time. We do this by
        % tweaking the BC values to match the reality. Changing the IC itself is
        % much trickier.
        
        % Find out what the BC deviance from nominal really is. 
        BCVALOFFSET = 0;              % recover nominal value in next call
        F = odeFun(tSpan(1), U0(:));  % also assigns to "rows" and "q"
        numRows = length(rows);
        nominal = [ q ; zeros(numRows-length(q),1) ];
        BCVALOFFSET = F(rows);
        
        % Solve ODE over time chunk with ode15s:
        try
            [~, ~] = ode15s(@odeFun, tSpan, U0, opt);
        catch ME
            if ( strcmp(ME.identifier, 'MATLAB:odearguments:SizeIC') )
                error('Dimension mismatch. Check boundary conditions.');
            else
                rethrow(ME)
            end
        end 
=======
                'MStateDependence', 'none');
            
        end
        
        % We have to ensure the starting condition satisfies the boundary
        % conditions, or else we will get a singularity in time. We do this by
        % tweaking the BC values to match the reality. Changing the IC itself is
        % much trickier. Find out what the BC deviance from nominal really is:
        BCVALOFFSET = 0;            % recover nominal value in next call
        F = odeFun(tSpan(1),U0(:)); % also assigns to "rows" and "q"
        
        % If this is for the initial chunk, check whether the initial
        % condition nearly satisfies the BCs.
        % We're quite lax about this, because discretization at low N can
        % cause derivatives to look fairly bad. 
        if ( throwBCwarning && (length(uOut) > 1) && (norm(F(rows)) > 0.05*norm(F)) )
            warning('CHEBFUN:CHEBFUN:pde15s:BadIC',...
                'Initial state may not satisfy the boundary conditions.')
            throwBCwarning = false;
        end
        BCVALOFFSET = F(rows) - q;
>>>>>>> eb5e67b8
        
        % Solve ODE over time chunk with ode15s:
        try
            [ignored1, ignored2] = ode15s(@odeFun, tSpan, U0, opt);
        catch ME
            if ( strcmp(ME.identifier, 'MATLAB:odearguments:SizeIC') )
                error('CHEBFUN:CHEBFUN:pde15s:dims', ...
                    'Dimension mismatch. Check boundary conditions.');
            else
                rethrow(ME)
            end
        end 

        %%%%%%%%%%%%%%%%%%%%%%%%%%%%%%%%%%%%%%%%%%%%%%%%%%%%%%%%%%%%%%%%%%%%%%%%
        %% %%%%%%%%%%%%%%%%%%%%%%%%%%%  ODEFUN  %%%%%%%%%%%%%%%%%%%%%%%%%%%%%%%%
        %%%%%%%%%%%%%%%%%%%%%%%%%%%%%%%%%%%%%%%%%%%%%%%%%%%%%%%%%%%%%%%%%%%%%%%%
        function F = odeFun(t, U)
            % This is what ODE15S() calls.
            %fprintf('  t = %.5f\n',t)
            
            % Reshape to n by SYSSIZE:
            U = reshape(U, n, SYSSIZE);
            
            % Evaluate the PDEFUN:
            Utmp = mydouble(U, DOMAIN);
            F = pdeFun(t, x, Utmp);
            F = double(F);
<<<<<<< HEAD
            F = F(:);
            
            if ( isPeriodic )
                return
            end
            
            F = P*F;
=======
            F = P*F(:);
>>>>>>> eb5e67b8
            
            % Get the algebraic right-hand sides: (may be time-dependent)
            for l = 1:numel(BCRHS)
                if ( isa(BCRHS{l}, 'function_handle') )
                    q(l, 1) = feval(BCRHS{l}, t);
                else
                    q(l, 1) = BCRHS{l};
                end
            end
            
            % Replacements for the BC algebraic conditions:
            F(rows) = B*U(:) - q;
            
            % Replacements for the nonlinear BC conditions:
            if ( ~isempty(leftNonlinBCLocs) )
                indx = 1:length(leftNonlinBCLocs);
                uTmp = leftNonlinBCFuns(t, x, Utmp);
                uTmp = double(uTmp);
                if ( size(uTmp, 1) ~= n )
                    uTmp = reshape(uTmp, n, numel(uTmp)/n);
                end
                F(rows(indx)) = uTmp(1, :);
            end
            if ( ~isempty(middleNonlinBCLocs) )
                % TODO: This won't work if there are also left nonlin BCs
                indx = 1:length(middleNonlinBCLocs);
                F(rows(indx)) = double(middleNonlinBCFuns(t, x, Utmp));
            end            
            if ( ~isempty(rightNonlinBCLocs) )
                indx = numel(BCRHS) + 1 - rightNonlinBCLocs;
                uTmp = rightNonlinBCFuns(t, x, Utmp);
                uTmp = double(uTmp);
                if ( size(uTmp, 1) ~= n )
                    uTmp = reshape(uTmp, n, numel(uTmp)/n);
                end
                F(rows(indx)) = fliplr(uTmp(end, :));
            end
            
            % Adjust BC rows by the needed offset from original time:
<<<<<<< HEAD
            F(rows) = F(rows) + BCVALOFFSET;
=======
            F(rows) = F(rows) - BCVALOFFSET;
>>>>>>> eb5e67b8
            
            % Reshape to back to a single column:
            F = F(:);
            
        end
    end

end

%% %%%%%%%%%%%%%%%%%%%%%%%%%%  MISC  %%%%%%%%%%%%%%%%%%%%%%%%%%%%%

function outFun = parseFun(inFun, bcFlag)
% Rewrites the input function handle to call the right DIFF, SUM, methods, etc,
% and convert the input @(t, x, u, v, w, ...) to @(t, x, U).
%
% For PARSEFUN(INFUN), if the INFUN has only one independent variable as an
% input, we assume this is x. PARSEFUN(INFUN, 'lbc') or PARSEFUN(INFUN, 'rbc')
% will assume the variable is t. PARSEFUN(INFUN, 'bc') will assume space, but
% throw a warning.

global SYSSIZE

% Ensure backwards compatibility by processing the input function.
inFun = backCompat(inFun);

% V4: We don't accept only time or space as input args (i.e., both or nothing).
% V5: Actually, we now accept @(u, x) diff(u, 2) + sin(x).*u (for CHEBOPs).
Nind = nargin(inFun) - SYSSIZE;
if ( Nind == 0 )
    outFun = @(t, x, u) conv2cell(inFun, u);
elseif ( Nind == 1 )
    if ( nargin > 1 )
        if ( strcmp(bcFlag, 'bc') )
<<<<<<< HEAD
            warning('CHEBFUN:pde15s:bcinput', ...
                ['Please input both time and space independent variable to ' ...
                 '.BC function handle inputs.\nAssuming given variable is time.']);
=======
            warning('CHEBFUN:CHEBFUN:pde15s:bcInput', ...
                ['Please input both time and space independent variable to ' ...
                 '.BC function handle inputs.\nAssuming given variable is ' ...
                 'time.']);
>>>>>>> eb5e67b8
             outFun = @(t, x, u) conv2cell(inFun, u, x);
        else
            outFun = @(t, x, u) conv2cell(inFun, u, t);
        end
    else
        outFun = @(t, x, u) conv2cell(inFun, u, x);
    end
elseif ( Nind == 2 )
    outFun = @(t, x, u) conv2cell(inFun, u, t, x);
else
    error('CHEBFUN:CHEBFUN:pde15s:inputs_ind', ...
        ['Incorrect number of independant variables in input function. ' ...
         '(Must be 0, 1, or 2).']);
end

end

function newFun = conv2cell(oldFun, u, varargin)
% This function allows the use of different variables in the anonymous function,
% rather than using the clunky quasi-matrix notation.
%
% Inputs: 
%   oldFun in the original function handle
%   u will be the solution we evaluate at
%   varargin possibly contains the time and space variables
% Output
%   newFun the modified function handle

global SYSSIZE
% Note. This is faster than mat2cell!
tmpCell = cell(1, SYSSIZE);
for qk = 1:SYSSIZE
    tmpCell{qk} = extractColumns(u, qk);
end
newFun = oldFun(varargin{:}, tmpCell{:});
end

function getDIFFORDER(pdeFun)
% Extract the DIFFORDER by evaluating the operator at some NaN values.
global DIFFORDER SYSSIZE
% Find the order of each of the variables:
tmp = chebdouble(zeros(SYSSIZE));
v = pdeFun(0, 0, tmp);
DIFFORDER = get(v, 'diffOrder');
end

function out = dealWithStructInput(in)
% Parse the inputs for BCs.
% Throw a warning or an error for a struct. Convert numeric value to 'dirichet'.
if ( isstruct(in) )
    if ( numel(in) == 1)
        warning('CHEBFUN:CHEBFUN:pde15s:bcstruct', ...
            'PDE15S no longer supports struct inputs for bc.left and bc.right.')
        if ( isfield(in, 'val') )
            out = {in.op, in.val};
        else
            out = in.op;
        end
    else
        error('CHEBFUN:CHEBFUN:pde15s:bcstruct', ...
            'PDE15S no longer supports struct inputs for bc.left and bc.right.')
    end
elseif ( isempty(in) )
    out = [];
elseif ( isnumeric(in) )
    out = {'dirichlet', in};
else
    out = in;
end
end

function outFun = backCompat(inFun)
% In V4 PDE15S required the user to pass in dummy function handles for the
% differential operators. For example, u'' + u' + sum(u) would have needed
%  pdefun = @(u, t, x, diff, sum) diff(u, 2) + diff(u) + sum(u).
% V5 deals with this in a different way (by using the CHEBDOUBLE class), but we
% would still like to support the old syntax (at least for now).
%
% To do this, we parse the input function for the strings 'diff', 'Diff', and
% 'D'. If we find any of these, we assume the old syntax is being used, and
% redefine the function handle appropriately. Of course, this is not fool-proof,
% but it should work most of the time.

global SYSSIZE

% Determine the variable names:
str = func2str(inFun);
parLoc = strfind(str, ')');
varList = str(3:parLoc(1)-1);
commaLoc = strfind(varList, ',');
varNames = cell(1, numel(commaLoc)+1);
for k = 1:numel(commaLoc)
    varNames{k} = varList(1:commaLoc(k)-1);
    varList(1:commaLoc(k)) = [];
    commaLoc = commaLoc - commaLoc(k); 
end
varNames{numel(commaLoc)+1} = varList;

% Look for 'diff', 'Diff', or 'D':
diffLoc = cellfun(@(v) any(strcmp(v, {'diff', 'Diff', 'D'})), varNames);
idx = find(diffLoc);
if ( isempty(idx) )
    % None present - new syntax!
    outFun = inFun;
    return
end

warning('CHEBFUN:CHEBFUN:pde15s:oldSyntax', ...
    ['The syntax\n ' str '\nis deprecated and may not be supported in ', ...
     'future releases.\n Please see the PDE15S documentation for details.'] )

% Switch the order for V5 syntax:
varNamesNewOrder = varNames([(1+SYSSIZE):(idx-1), 1:SYSSIZE]);

% Get the new list of variables:
varList1 = varNamesNewOrder{1};
varList2 = varNames{1};
for k = 2:idx-1
    varList1 = [varList1, ',', varNamesNewOrder{k}]; %#ok<AGROW>
    varList2 = [varList2, ',', varNames{k}]; %#ok<AGROW>
end


% Compile the new function string:
funList = {'@diff', '@sum', '@cumsum', '@fred'};
newStr = ['@(', varList1, ')' 'inFun(' varList2];
for k = 0:(nargin(inFun) - idx)
    newStr = [newStr, ',', funList{k+1}]; %#ok<AGROW>
end
newStr = [newStr, ')'];

% Make the new function handle:
outFun = eval(newStr);

end<|MERGE_RESOLUTION|>--- conflicted
+++ resolved
@@ -122,10 +122,7 @@
 end
 
 userMassSet = false;
-<<<<<<< HEAD
 isPeriodic = false;
-=======
->>>>>>> eb5e67b8
 
 %% %%%%%%%%%%%%%%%%%%%%%%%%%  EVENT & PLOTTING  SETUP  %%%%%%%%%%%%%%%%%%%%%%%%%
 
@@ -168,25 +165,17 @@
             return
         end
         
-<<<<<<< HEAD
-        % Sometimes we get given more than one tmie slice (not sure why..)
+        % Sometimes we get given more than one time slice.
         for kk = 1:numel(t)
+            
+            if ( ~any(abs(tSpan - t(kk)) < 1e-6) )
+                % This is not a designated time slice!
+                continue
+            end
+                
             % Reshape solution:
             Uk = reshape(U(:,kk), n, SYSSIZE);
             uCurrent = chebfun(Uk, DOMAIN, 'tech', tech);
-=======
-        % Sometimes we get given more than one time slice.
-        for kk = 1:numel(t)
-            
-            if ( ~any(abs(tSpan - t(kk)) < 1e-6) )
-                % This is not a designated time slice!
-                continue
-            end
-                
-            % Reshape solution:
-            Uk = reshape(U(:,kk), n, SYSSIZE);
-            uCurrent = chebfun(Uk, DOMAIN);
->>>>>>> eb5e67b8
             tCurrent = t(kk);
             % Store for output:
             ctr = ctr + 1;
@@ -209,11 +198,7 @@
             return
         end
         
-<<<<<<< HEAD
-        % Sometimes we get given more than one tmie slice (not sure why..)
-=======
         % Sometimes we get given more than one time slice.
->>>>>>> eb5e67b8
         for kk = 1:numel(t)
             % Reshape solution:
             Uk = reshape(U(:,kk), currentLength, SYSSIZE);
@@ -221,26 +206,8 @@
             % Happiness check:
             c = (1+sin(1:SYSSIZE)).'; % Arbitrarily linear combination.
             Uk2 = (Uk*c/sum(c));
-<<<<<<< HEAD
             uk2 = tech.make(Uk2, pref);
-            [ishappy, epslevel] = happinessCheck(uk2, [], Uk2, pref);
-%             [ishappy, epslevel, cutoff] = plateauCheck(uk2, Uk2, pref2);
-
-            if ( ishappy )  
-
-                % Store these values:
-                tCurrent = t(kk);
-                uCurrent = chebfun(Uk, DOMAIN, 'tech', techHandle);
-                uCurrent = simplify(uCurrent, epslevel);    
-                
-%                 uCoeff = chebpoly(uCurrent);
-%                 first = max(1,size(uCoeff,2)-cutoff);
-%                 uCurrent = chebfun(uCoeff(:,first:end).',DOMAIN,'coeffs');
-%                 uCurrent = simplify(uCurrent,epslevel);
-
-=======
-            uk2 = chebtech2(Uk2, pref);
-            [ishappy, epslevel, cutoff] = classicCheck(uk2, Uk2, pref);
+            [ishappy, epslevel, cutoff] = happinessCheck(uk2, [], Uk2, pref);
 
             if ( ishappy )  
                 
@@ -251,49 +218,26 @@
 
                 % Store these values:
                 tCurrent = t(kk);
-                uCurrent = chebfun(Uk, DOMAIN, 'tech', @chebtech2);
+                uCurrent = chebfun(Uk, DOMAIN, 'tech', techHandle);
+                uCurrent = simplify(uCurrent, epslevel);
                 
-                % Shorten the representation. The happiness cutoff seems to
-                % be safer than the epslevel simplification.
-%                 uCurrent = simplify(uCurrent, epslevel);
-                uPoly = get(uCurrent, 'coeffs');
-                firstKept = size(uPoly, 2) - (cutoff-1);
-                if ( firstKept <= 0 )
-                    firstKept = 1;
-                end
-                uCurrent = chebfun(uPoly(firstKept:end,:), DOMAIN, 'coeffs');
-                
->>>>>>> eb5e67b8
                 ctr = ctr + 1;
                 uOut{ctr} = uCurrent;
 
                 % Plot current solution:
                 plotFun(uCurrent, tCurrent);
 
-<<<<<<< HEAD
-%                 % If we have 2.5 times as many coeffcients as we need, shorten
-%                 % the representation and cause the integrator to stop. 
-%                 if ( cutoff < 0.4*n )
-%                     %currentLength = round(1.25*cutoff)';
-%                     currentLength = floor( currentLength / 1.5  );
-%                     currentLength = currentLength + 1 - rem(currentLength,2);
-%                     status = true;
-%                 end
-
-=======
-                % TODO: Re-insert this.
-%                 % If we have 2.5 times as many coefficients as we need, shorten
-%                 % the representation and cause the integrator to stop. 
-%                 if ( cutoff < 0.4*n && n > 17)
-%                     currentLength = round(1.25*cutoff)';
-%                     %currentLength = floor( currentLength / 1.5  );
-%                     currentLength = currentLength + 1 - rem(currentLength,2);
-%                     currentLength = max(currentLength, 17);
-%                     status = true;
-%                     return
-%                 end
-                
->>>>>>> eb5e67b8
+                % If we have 2.5 times as many coefficients as we need, shorten
+                % the representation and cause the integrator to stop. 
+                if ( cutoff < 0.4*n && n > 17)
+                    currentLength = round(1.25*cutoff)';
+                    %currentLength = floor( currentLength / 1.5  );
+                    currentLength = currentLength + 1 - rem(currentLength,2);
+                    currentLength = max(currentLength, 17);
+                    status = true;
+                    return
+                end
+
             else 
 
                 % Increase length and bail out:
@@ -314,15 +258,9 @@
         %GUIEVENT   Deal with GUI events ('stop', 'pause', etc). 
         % OUTPUTS:
         %   status = true exits the current time chunk.
-<<<<<<< HEAD
-        %   done = true exits PDE15S.
-        
-        % Interupt computation if stop or pause button is pressed in the GUI.
-=======
         %   done = true exits PDE15S. (Note done is a GLOBAL variable).
-
+        
         % Interrupt computation if stop or pause button is pressed in the GUI.
->>>>>>> eb5e67b8
         if ( strcmp(get(solveButton, 'String'), 'Solve') )
             % Stop.
             tt = tt( tt <= tCurrent );
@@ -339,12 +277,8 @@
                 waterfall(uuTmp, tt(tt<=tCurrent), 'linewidth', 2);
             else
                 cols = get(0, 'DefaultAxesColorOrder');
-<<<<<<< HEAD
-                waterfall(uuTmp, tt(tt<=tCurrent), 'linewidth', 2, 'EdgeColors', cols);
-=======
                 waterfall(uuTmp, tt(tt<=tCurrent), 'linewidth', 2, ...
                     'EdgeColors', cols);
->>>>>>> eb5e67b8
             end
             xlabel(xLabel), ylabel(tlabel), zlabel(varNames)
             if ( gridOn )
@@ -353,24 +287,13 @@
             view([322.5 30])
             box off
             axes(axesSol)
-<<<<<<< HEAD
-            % hang around until 'continue' or 'stop' is presed.
-=======
             % Hang around until 'CONTINUE' or 'STOP' is presed.
->>>>>>> eb5e67b8
             waitfor(clearButton, 'String');
             % Call again to see if 'STOP' was pressed.
             status = guiEvent(status);
         end
     end
 
-<<<<<<< HEAD
-
-    function varargout = plotFun(U, t)
-        if ( ~doPlot )
-            return
-        end
-=======
     function varargout = plotFun(U, t)
         %PLOTFUN    Plot current solution U at a time t.
         
@@ -378,8 +301,8 @@
         if ( ~doPlot )
             return
         end
+        
         % If we're not in GUI mode, ensure that figure receives focus.
->>>>>>> eb5e67b8
         if ( ~guiFlag )
             cla, shg
         end
@@ -426,11 +349,7 @@
 
 %%%%%%%%%%%%%%%%%%%%% SETUP TOLERANCES AND INITIAL CONDITION %%%%%%%%%%%%%%%%%%%
 
-<<<<<<< HEAD
-% ODE tolerances: (AbsTol and RelTol must be <= Tol/10)
-=======
 % ODE tolerances:
->>>>>>> eb5e67b8
 aTol = odeget(opt, 'AbsTol', tol);
 rTol = odeget(opt, 'RelTol', tol);
 if ( isnan(optN) )
@@ -501,9 +420,8 @@
 
 if ( ischar(bc) && strcmpi(bc, 'periodic') )
     %% %%%%%%%%%%%%%%%%%%%%%%%%%%% PERIODIC BCS  %%%%%%%%%%%%%%%%%%%%%%%%%%%%%%%
-<<<<<<< HEAD
     isPeriodic = true;
-    
+
 %     r = cell(sum(DIFFORDER), 1);
 %     count = 1;
 %     for j = 1:SYSSIZE
@@ -518,22 +436,6 @@
 %     bc.left.op = r(1:2:end);
 %     bc.right.op = r(2:2:end);
 %     BCRHS = num2cell(zeros(1, numel(r)));
-=======
-    r = cell(sum(DIFFORDER), 1);
-    count = 1;
-    for j = 1:SYSSIZE
-        for k = 0:DIFFORDER(j)-1
-            c = (diff(DOMAIN)/2)^k;
-            A = @(n) [1 zeros(1, n-2) -1]*colloc2.diffmat(n, k)*c;
-            r{count} = @(n) [zeros(1, (j-1)*n) A(n) zeros(1,(SYSSIZE-j)*n)];
-            count = count + 1;
-        end
-    end
-    bc = struct( 'left', [], 'right', []);
-    bc.left.op = r(1:2:end);
-    bc.right.op = r(2:2:end);
-    BCRHS = num2cell(zeros(1, numel(r)));
->>>>>>> eb5e67b8
     
 else
     %% %%%%%%%%%%%%%%%%%%%%%%%%% NONPERIODIC BCS  %%%%%%%%%%%%%%%%%%%%%%%%%%%%%%
@@ -649,23 +551,18 @@
     
 end
 
-if ( ~isfield(bc, 'middle') )
+if ( ~isPeriodic && ~isfield(bc, 'middle') )
     bc.middle.op = [];
 end
 
-
-<<<<<<< HEAD
-%%%%%%%%%%%%%%%%%%%%%%%%%% Support for coupled BVP-PDEs! %%%%%%%%%%%%%%%%%%%%%%%
-=======
 %% %%%%%%%%%%%%%%%%%%%%%%% SUPPORT FOR COUPLED BVP-PDES! %%%%%%%%%%%%%%%%%%%%%%%
->>>>>>> eb5e67b8
+
 % Experimental feature for coupled ode/pde systems: (An entry equal to 1 denotes
 % that the corresponding variable appears with a time derivative. 0 otherwise.)
 if ( isfield(opt, 'PDEflag') && ~isempty(opt.PDEflag) )
     pdeFlag = opt.PDEflag;
 else
     pdeFlag = true;
-<<<<<<< HEAD
 end
 if ( numel(pdeFlag) == 1 )
     pdeFlag = repmat(pdeFlag, 1, SYSSIZE);
@@ -681,20 +578,12 @@
     techHandle = @fourtech;
     points = @(n, dom) fourtech.fourpts(n, dom);
     mydouble = @fourdouble;    
-=======
-end
-if ( numel(pdeFlag) == 1 )
-    pdeFlag = repmat(pdeFlag, 1, SYSSIZE);
->>>>>>> eb5e67b8
+    u0 = chebfun(u0, u0.domain, 'periodic');
 end
 tech = techHandle();
 
-
-<<<<<<< HEAD
-=======
 %% %%%%%%%%%%%%%%%%%%%%%%%%%%%%%%%%%% MISC %%%%%%%%%%%%%%%%%%%%%%%%%%%%%%%%%%%%%
 
->>>>>>> eb5e67b8
 % Initial condition:
 uCurrent = u0;
 % Storage:
@@ -705,11 +594,7 @@
 B = []; q = []; rows = []; M = []; P = []; n = [];
 
 % Set the preferences:
-<<<<<<< HEAD
 pref = tech.techPref();
-=======
-pref = chebtech.techPref();
->>>>>>> eb5e67b8
 pref.eps = tol;
 
 %%%%%%%%%%%%%%%%%%%%%%%%%%%%%%%%%%%%%%%%%%%%%%%%%%%%%%%%%%%%%%%%%%%%%%%%%%%%%%%%
@@ -724,32 +609,19 @@
 if ( ~isnan(optN) )
     % Non-adaptive in space:
     tSpan = tt;
-<<<<<<< HEAD
     x = points(optN, DOMAIN);
-    oneStep(tSpan); % Do all chunks at once!
-    
-else
-    
-=======
-    x = chebpts(optN, DOMAIN);
     solvePDE(tSpan); % Do all chunks at once!
 else
     % Adaptive in space
     
     % Min-length is 9
->>>>>>> eb5e67b8
     currentLength = max(currentLength, 9);
     tCurrent = tt(1);
     tSpan = tt;
     while ( tCurrent < tt(end) && ~done )
         tSpan(tSpan < tCurrent) = [];
-<<<<<<< HEAD
         x = points(currentLength, DOMAIN);
-        oneStep(tSpan);
-=======
-        x = chebpts(currentLength, DOMAIN);
         solvePDE(tSpan);
->>>>>>> eb5e67b8
     end
 
 end
@@ -779,18 +651,6 @@
 clear global SYSSIZE
 
     function uOut = prepare4output(uIn)
-<<<<<<< HEAD
-        % If we only had one dependent variable, return an array valued CHEBFUN instead
-        % of a QUASIMATRIX.
-        if ( SYSSIZE == 1 )
-%             uOut = horzcat(uIn{:});
-            uOut = uIn;
-        else
-            % TODO: Determine what output we want for systems of equations. CHEBMATRIX?
-            blocks = cell(SYSSIZE, numel(uIn));
-            for kk = 1:SYSSIZE
-                blocks(kk,:) = cellfun(@(u) extractColumns(u, kk), uIn, 'UniformOutput', false);
-=======
         % If we only had one dependent variable, return an array valued CHEBFUN
         % instead of a QUASIMATRIX.
         if ( SYSSIZE == 1 )
@@ -800,7 +660,6 @@
             for kk = 1:SYSSIZE
                 blocks(kk,:) = cellfun(@(u) extractColumns(u, kk), uIn, ...
                     'UniformOutput', false);
->>>>>>> eb5e67b8
             end
             uOut = chebmatrix(blocks); % CHEBMATRIX
         end
@@ -809,25 +668,18 @@
 %% %%%%%%%%%%%%%%%%%%%%%%%%%%%%%%  ONESTEP  %%%%%%%%%%%%%%%%%%%%%%%%%%%%%%%%%%%%
 %%%%%%%%%%%%%%%%%%%%%%%%%%%%%%%%%%%%%%%%%%%%%%%%%%%%%%%%%%%%%%%%%%%%%%%%%%%%%%%%
 
-<<<<<<< HEAD
-    function oneStep(tSpan)
-=======
     function solvePDE(tSpan)
->>>>>>> eb5e67b8
         % Constructs the result of one time chunk at fixed discretization.
 
         % Evaluate the chebfun at discrete points:
         U0 = feval(uCurrent, x);
                 
         % This depends only on the size of n. If this is the same, reuse!
-<<<<<<< HEAD
         if ( isPeriodic )
-=======
-        if ( isempty(n) || (n ~= length(x)) )
-            
->>>>>>> eb5e67b8
-            % The new discretisation length
+            
+            % The discretisation length
             n = length(x);
+            
         elseif ( isempty(n) || (n ~= length(x)) )
             
             % The new discretisation length
@@ -857,57 +709,29 @@
             
             % ODE options: (mass matrix)
             opt = odeset(opt, 'Mass', M, 'MassSingular', 'yes', ...
-<<<<<<< HEAD
-            'MStateDependence', 'none');
-
-        end
-        
-        
-        % We have to ensure the starting condition satisfies the boundary
-        % conditions, or else we will get a singularity in time. We do this by
-        % tweaking the BC values to match the reality. Changing the IC itself is
-        % much trickier.
-        
-        % Find out what the BC deviance from nominal really is. 
-        BCVALOFFSET = 0;              % recover nominal value in next call
-        F = odeFun(tSpan(1), U0(:));  % also assigns to "rows" and "q"
-        numRows = length(rows);
-        nominal = [ q ; zeros(numRows-length(q),1) ];
-        BCVALOFFSET = F(rows);
-        
-        % Solve ODE over time chunk with ode15s:
-        try
-            [~, ~] = ode15s(@odeFun, tSpan, U0, opt);
-        catch ME
-            if ( strcmp(ME.identifier, 'MATLAB:odearguments:SizeIC') )
-                error('Dimension mismatch. Check boundary conditions.');
-            else
-                rethrow(ME)
-            end
-        end 
-=======
                 'MStateDependence', 'none');
             
         end
         
-        % We have to ensure the starting condition satisfies the boundary
-        % conditions, or else we will get a singularity in time. We do this by
-        % tweaking the BC values to match the reality. Changing the IC itself is
-        % much trickier. Find out what the BC deviance from nominal really is:
-        BCVALOFFSET = 0;            % recover nominal value in next call
-        F = odeFun(tSpan(1),U0(:)); % also assigns to "rows" and "q"
-        
-        % If this is for the initial chunk, check whether the initial
-        % condition nearly satisfies the BCs.
-        % We're quite lax about this, because discretization at low N can
-        % cause derivatives to look fairly bad. 
-        if ( throwBCwarning && (length(uOut) > 1) && (norm(F(rows)) > 0.05*norm(F)) )
-            warning('CHEBFUN:CHEBFUN:pde15s:BadIC',...
-                'Initial state may not satisfy the boundary conditions.')
-            throwBCwarning = false;
-        end
-        BCVALOFFSET = F(rows) - q;
->>>>>>> eb5e67b8
+        if ( ~isPeriodic )
+            % We have to ensure the starting condition satisfies the boundary
+            % conditions, or else we will get a singularity in time. We do this by
+            % tweaking the BC values to match the reality. Changing the IC itself is
+            % much trickier. Find out what the BC deviance from nominal really is:
+            BCVALOFFSET = 0;             % recover nominal value in next call
+            F = odeFun(tSpan(1), U0(:)); % also assigns to "rows" and "q"
+
+            % If this is for the initial chunk, check whether the initial
+            % condition nearly satisfies the BCs.
+            % We're quite lax about this, because discretization at low N can
+            % cause derivatives to look fairly bad. 
+            if ( throwBCwarning && (length(uOut) > 1) && (norm(F(rows)) > 0.05*norm(F)) )
+                warning('CHEBFUN:CHEBFUN:pde15s:BadIC',...
+                    'Initial state may not satisfy the boundary conditions.')
+                throwBCwarning = false;
+            end
+            BCVALOFFSET = F(rows) - q;
+        end
         
         % Solve ODE over time chunk with ode15s:
         try
@@ -926,7 +750,7 @@
         %%%%%%%%%%%%%%%%%%%%%%%%%%%%%%%%%%%%%%%%%%%%%%%%%%%%%%%%%%%%%%%%%%%%%%%%
         function F = odeFun(t, U)
             % This is what ODE15S() calls.
-            %fprintf('  t = %.5f\n',t)
+%             fprintf('  t = %.5f\n',t)
             
             % Reshape to n by SYSSIZE:
             U = reshape(U, n, SYSSIZE);
@@ -935,7 +759,6 @@
             Utmp = mydouble(U, DOMAIN);
             F = pdeFun(t, x, Utmp);
             F = double(F);
-<<<<<<< HEAD
             F = F(:);
             
             if ( isPeriodic )
@@ -943,9 +766,6 @@
             end
             
             F = P*F;
-=======
-            F = P*F(:);
->>>>>>> eb5e67b8
             
             % Get the algebraic right-hand sides: (may be time-dependent)
             for l = 1:numel(BCRHS)
@@ -985,11 +805,7 @@
             end
             
             % Adjust BC rows by the needed offset from original time:
-<<<<<<< HEAD
-            F(rows) = F(rows) + BCVALOFFSET;
-=======
             F(rows) = F(rows) - BCVALOFFSET;
->>>>>>> eb5e67b8
             
             % Reshape to back to a single column:
             F = F(:);
@@ -1023,16 +839,10 @@
 elseif ( Nind == 1 )
     if ( nargin > 1 )
         if ( strcmp(bcFlag, 'bc') )
-<<<<<<< HEAD
-            warning('CHEBFUN:pde15s:bcinput', ...
-                ['Please input both time and space independent variable to ' ...
-                 '.BC function handle inputs.\nAssuming given variable is time.']);
-=======
             warning('CHEBFUN:CHEBFUN:pde15s:bcInput', ...
                 ['Please input both time and space independent variable to ' ...
                  '.BC function handle inputs.\nAssuming given variable is ' ...
                  'time.']);
->>>>>>> eb5e67b8
              outFun = @(t, x, u) conv2cell(inFun, u, x);
         else
             outFun = @(t, x, u) conv2cell(inFun, u, t);
