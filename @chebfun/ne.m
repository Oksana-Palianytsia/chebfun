--- conflicted
+++ resolved
@@ -37,14 +37,9 @@
     end
 end
 
-<<<<<<< HEAD
 % pointValues:
-h.pointValues = double(logical(h.pointValues));
-=======
-% Impulses:
-ind = isnan(h.impulses);
-h.impulses(~ind) = double(logical(h.impulses(~ind)));
->>>>>>> 9a92c0ad
+ind = isnan(h.pointValues);
+h.pointValues = double(logical(h.pointValues(~ind)));
 
 % Tidy the result:
 h = merge(h);
