--- conflicted
+++ resolved
@@ -49,7 +49,6 @@
     p = p_interp;
     
 else
-<<<<<<< HEAD
     sumshistory = inf;
     % This is the difficult case. We proceed with an iterative procedure: 
     ptmp = p_interp; 
@@ -89,62 +88,6 @@
 
 p = p_interp;
 end
-
-
-%{ 
-% AT's mess
-    % Maximum number of iterations in Watson's algorithm: 
-    iter = 100; 
-    p_guess = p_interp;
-    T = chebpoly( 0:n, [a, b]);
-    for ii = 1:iter
-%        keyboard
-        int = sign(feval(f,a)-feval(p_guess,a))*intpsign(n, f, p_guess)'; 
-=======
-    
-    sums = sign(feval(f-p_interp, a)) * intpsign(n, r);
-    sumshistory = norm( sums );
-    
-    itwatson = 100;
-    for ii = 1:itwatson % Watson update
-        g = sign(feval(f-p_interp, a)) * intpsign(n,r);
-        
-        T = chebpoly( 0:n );
->>>>>>> f7e034a8
-        A = feval(T, r);
-        dfp = diff( f-p_interp );
-        D = zeros(1, length(r));
-        for jj = 1:length(r)
-            D(jj) = feval(dfp, r(jj));
-        end
-        D = diag( 2./abs(D) ); 
-        H = A'*D*A;
-        dc = H\(g');
-        
-        % Newton update poly:
-        dp = chebfun(dc, 'coeffs'); 
-        
-        gam = 1;
-        pnow = p_interp;
-        while ( gam > 1e-5 )
-            p_interp = pnow + gam*dp;
-            r = roots(f-p_interp);
-            sums = sign(feval(f-p_interp, a))*intpsign(n,r);
-            if ( norm(sums)<sumshistory(end) && length(r)>=n+1 )
-                break
-            end
-            gam = gam*.8;
-        end
-        sumshistory = [sumshistory norm(sums)];
-        
-        if ( sumshistory(end) < 1e-10 )
-            break
-        end
-    end
-    p = p_interp;
-    return
-end
-%}
 end
 
 function sums = intpsign(n, f, p)
