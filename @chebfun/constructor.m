function [funs, ends] = constructor(op, domain, pref)
%CONSTRUCTOR   CHEBFUN constructor.
%   FUNS = CONSTRUCTOR(OP, DOMAIN) constructs the piecewise components (known as
%   "FUNS") used by a CHEBFUN object to represent the function OP on the
%   interval DOMAIN. OP must be a function_handle, string, numerical vector, or
%   a cell array containing a combination of these first three data types. In
%   the later case, the number of elements in the array must be one less than
%   the length of the DOMAIN vector.
%
%   If OP is a function_handle or a string, it should be vectorised in that it
%   accepts a column vector of length N and return a matrix of size N x M. If M
%   ~= 1, we say the resulting CHEBFUN is "array-valued".
%
%   CONSTRUCTOR(OP, DOMAIN, PREF), where PREF is a CHEBPREF object, allows
%   alternative construction preferences to be passed to the constructor. See
%   >> help chebpref for more details on preferences.
%
%   In particular, if PREF.ENABLEBREAKPOINTDETECTION = TRUE and OP is a
%   function_handle or a string, then the constructor adaptively introduces
%   additional breakpoints into the domain so as to better represent the
%   function. These are returned as the second output argument in [FUNS, END] =
%   CONSTRUCTOR(OP, DOMAIN).
%
% See also CHEBFUN, CHEBPREF.
%
% Copyright 2013 by The University of Oxford and The Chebfun Developers.
% See http://www.chebfun.org/ for Chebfun information.

% Initial setup:
ends = domain;
numIntervals = numel(ends) - 1;

% Initialise hscale and vscale:
hscale = norm(domain, inf);
if ( isinf(hscale) )
    hscale = 1;
end
vscale = 0;

% Sanity check:
if ( iscell(op) && (numel(op) ~= numIntervals) )
    error('CHEBFUN:constructor:cellInput', ...
        ['Number of cell elements in OP must match the number of ', ...
         'intervals in DOMAIN.'])
end

% Sort out the exponents:
exps = [];
if ( ~isempty(pref.singPrefs.exponents) )
    exps = pref.singPrefs.exponents;
    nExps = numel(pref.singPrefs.exponents);
    
    if ( nExps == 1 )
        
        % If only one exponent is supplied, assume the exponent at other
        % breakpoints are exactly same.
        exps = exps*ones(1,2*numIntervals);
        
    elseif ( nExps == 2 )
        
        % If the exponents are only supplied at endpoints of the entire
        % domain, then pad zeros at the interior breakpoints.
        exps = [exps(1) zeros(1, 2*(numIntervals-1)) exps(2)];
        
    elseif ( nExps == numIntervals + 1 )
        
        % If only one exponent is supplied for each interior breakpoint,
        % then we assume that the singularity take the same order on each
        % side.
        exps = exps(ceil(1:0.5:nExps - 0.5));
        
    elseif( nExps ~= 2*numIntervals )
        
        % The number of exponents supplied by user makes no sense.
        error('CHEBFUN:constructor', 'Invalid length for vector of exponents.');
    end
end

% Sort out the singularity types:
type = [];
if ( ~isempty(pref.singPrefs.singType) )
    type = pref.singPrefs.singType;
    nType = numel(pref.singPrefs.singType);
    
    if ( nType ~= 2*numIntervals )
        
        % If the number of exponents supplied by user isn't equal to twice the
        % the number of the FUNs, throw an error message:
        error('CHEBFUN:constructor', ['the number of the exponents is ' ...
            'inappropriate.']);
    end
end

exps = [];
% Sort out the exponents:
if ( ~isempty(pref.singPrefs.exponents) )
    exps = pref.singPrefs.exponents;
    nExps = numel(pref.singPrefs.exponents);
    
    if ( nExps == 1 )
        
        % If only one exponent is supplied, assume the exponent at other
        % breakpoints are exactly same.
        exps = exps*ones(1,2*numIntervals);
        
    elseif ( nExps == 2 )
        
        % If the exponents are only supplied at endpoints of the entire
        % domain, the fill at the interior breakpoints with zeros.
        exps = [exps(1) zeros(1, 2*(numIntervals-1)) exps(2)];
        
    elseif ( nExps == numIntervals + 1 )
        
        % If only one exponent is supplied for each interior breakpoint,
        % then we assume that the singularity take the same order on each
        % side.
        exps = exps(ceil(1:0.5:nExps - 0.5));
        
    elseif ( nExps ~= 2*numIntervals )
        % The number of exponents supplied by user makes no sense.
        error('CHEBFUN:constructor', ['the number of the exponents is ' ...
            'inappropriate.']);
    end
end

%% %%%%%%%%%%%%%%%%%%%%%%%%%%%%  SPLITTING OFF %%%%%%%%%%%%%%%%%%%%%%%%%%%%%%%%%
% In 'OFF' mode, seek only one piece with length < maxLength.
if ( ~pref.enableBreakpointDetection )
    % Set maximum length (i.e., number of sample points for CHEBTECH):
    maxn = pref.maxTotalLength;
    % Initialise the FUN array:
    funs{numIntervals} = fun.constructor();
    % We only want to throw this warning once:
    warningThrown = false;

    % Loop over the intervals:
    for k = 1:numIntervals
        endsk = ends(k:k+1);
        % Unwrap if OP is a cell:
        if ( iscell(op) )
            opk = op{k};
        else
            opk = op;
        end
        
<<<<<<< HEAD
        % Replace the exponent information in the preference:
=======
        % Extract the exponents for this interval:
>>>>>>> 8e7bb0a2
        if ( ~isempty(exps) )
            pref.singPrefs.exponents = exps(2*k-1:2*k);
        end
        
<<<<<<< HEAD
=======
        % Replace the information for the singularity type in the preference:
        if ( ~isempty(type) )
            pref.singPrefs.singType = type(2*k-1:2*k);
        end
        
>>>>>>> 8e7bb0a2
        % Call GETFUN() (which calls FUN.CONSTRUCTOR()):
        [funs{k}, ishappy, vscale] = getFun(opk, endsk, vscale, hscale, pref);
        
        % Warn if unhappy (as we're unable to split the domain to improve):
        if ( ~ishappy && ~warningThrown)
            warning('CHEBFUN:constructor', ...
                ['Function not resolved using %d pts.', ...
                ' Have you tried ''splitting on''?'], maxn);
            warningThrown = true;
        end
    end
    return
end

%% %%%%%%%%%%%%%%%%%%%%%%%%%%%%  SPLITTING ON %%%%%%%%%%%%%%%%%%%%%%%%%%%%%%%%%%
% In 'ON' mode, seek only many pieces with total length < maxlength.

% Set the maximum length (i.e., number of sample points for CHEBTECH):
pref.maxTotalLength = pref.breakpointPrefs.splitMaxTotalLength;
pref.techPrefs.maxLength = pref.breakpointPrefs.splitMaxLength;
% We extrapolate when splitting so that we can construct functions like
% chebfun(@sign,[-1 1]), which otherwise would not be happy at x = 0.
pref.techPrefs.extrapolate = true;

% Initialise the FUN array:
funs{numIntervals} = fun.constructor();
% Initialise happiness:
ishappy = ones(1, numel(ends) - 1);

% Try to get one smooth piece for the entire domain before splitting:
for k = 1:numIntervals
    % Unwrap if OP is a cell:
    if ( iscell(op) )
        opk = op{k};
    else
        opk = op;
    end
    
<<<<<<< HEAD
    % Replace the exponent information in the preference:
    if ( ~isempty(exps) )
        pref.singPrefs.exponents = exps(2*k-1:2*k);
    end
=======
    % Extract the exponents for this interval:
    if ( ~isempty(exps) )
        pref.singPrefs.exponents = exps(2*k-1:2*k);
    end
    
    % Replace the information for the singularity type in the preference:
    if ( ~isempty(type) )
        pref.singPrefs.singType = type(2*k-1:2*k);
    end
>>>>>>> 8e7bb0a2

    [funs{k}, ishappy(k), vscale] = ...
        getFun(opk, ends(k:k+1), vscale, hscale, pref);
    
    % For the case where vscale is Inf due to blowup in the interior of the
    % domain:
    if ( isinf(vscale) )
        % An infinite vscale doesn't help us at all, but ruin the consequential
        % constructions at the lower levels:
        vscale = 0; 
    end
    
end
sad = ~ishappy;
        
% MAIN LOOP. If the above didn't work, enter main loop and start splitting.
% (Note that at least one new breakpoint will be introduced).
while ( any(sad) )
    % If a FUN is sad in a subinterval, split this subinterval.
    
    % Choose a subinterval to improve:
    
    %     % Old choice = the first sad interval:
    %     k = find(sad, 1, 'first');
    
    % New choice = the largest sad interval:
    diffEnds = diff(ends);
    diffEnds(~sad) = 0;
    [ignored, k] = max(diffEnds);
    
    % Ends of this subinterval:
    a = ends(k);
    b = ends(k+1);
    
    % Unwrap if OP is a cell:
    if ( iscell(op) )
        opk = op{k};
    else
        opk = op;
    end
    
<<<<<<< HEAD
    % In case of SINGFUN, we need to compensate the singularities before
    % carrying out the edge detection.
    if ( ~isempty(exps) && any( exps(2*k-1:2*k) ) )
        opkDetectEdge = @(x) opk(x)./((x-a).^exps(2*k-1).*(b-x).^exps(2*k));
    
    % Locate an edge/split location:
    edge = chebfun.detectEdge(opkDetectEdge, [a, b], vscale, hscale);
=======
    % Locate an edge/split location, compensating for exponents if necessary:
    if ( ~isempty(exps) && any( exps(2*k-1:2*k) ) )
        opkDetectEdge = @(x) opk(x)./((x - a).^exps(2*k - 1) .* ...
            (b - x).^exps(2*k));
        edge = chebfun.detectEdge(opkDetectEdge, [a, b], vscale, hscale);
>>>>>>> 8e7bb0a2
    else
        edge = chebfun.detectEdge(opk, [a, b], vscale, hscale);
    end

    if ( ~isempty(exps) )
        % Before constructing the left FUN, sort out the exponents:
        pref.singPrefs.exponents = [exps(2*k-1) 0];
    end
    
<<<<<<< HEAD
=======
    if ( ~isempty(type) )
        % Before constructing the left FUN, sort out the singType:
        pref.singPrefs.singType = [type(2*k-1) type(2*k-1)];
    end
    
>>>>>>> 8e7bb0a2
    % Try to obtain happy child FUN objects on each new subinterval:
    [childLeft, happyLeft, vscale] = ...
        getFun(opk, [a, edge], vscale, hscale, pref);
    
<<<<<<< HEAD
=======
    % For the case where vscale is Inf due to blowup in the interior of the
    % domain:
    if ( isinf(vscale) )
        % An infinite vscale doesn't help us at all, but ruin the consequential
        % constructions at the lower levels:
        vscale = 0;
    end
    
>>>>>>> 8e7bb0a2
    if ( ~isempty(exps) )
        % Before constructing the right FUN, sort out the exponents:
        pref.singPrefs.exponents = [0 exps(2*k)];
    end
    
<<<<<<< HEAD
=======
    if ( ~isempty(type) )
        % Before constructing the right FUN, sort out the singType:
        pref.singPrefs.singType = [type(2*k) type(2*k)];
    end
    
>>>>>>> 8e7bb0a2
    [childRight, happyRight, vscale] = ...
        getFun(opk, [edge, b], vscale, hscale, pref);
    
    % For the case where vscale is Inf due to blowup in the interior of the
    % domain:
    if ( isinf(vscale) )
        % An infinite vscale doesn't help us at all, but ruin the consequential
        % constructions at the lower levels:
        vscale = 0;
    end
    
    % Check for happiness/sadness:
    sad = [sad(1:k-1), ~happyLeft, ~happyRight, sad(k+1:end)];

    % Insert new pieces in to existing funs:
    funs = [funs(1:k-1), {childLeft, childRight}, funs(k+1:end)];
    ends = [ends(1:k), edge, ends(k+1:end)];
    
    if ( ~isempty(exps) )
        exps = [exps(1:2*k-1), zeros(1,2), exps(2*k:end)];
    end
    
<<<<<<< HEAD
=======
    if ( ~isempty(type) )
        type = [type(1:2*k-1), type(2*k-1), type(2*k) type(2*k:end)];
    end
    
>>>>>>> 8e7bb0a2
    % If a cell was given, we must store pieces on new intervals:
    if ( iscell(op) )
        op = [op(1:k), {opk}, op(k+1:end)];
    end

    % Fail if too many points are required:
    if ( sum(cellfun(@length, funs)) > pref.maxTotalLength )
        warning('Function not resolved using %d pts.', ...
            sum(cellfun(@length, funs)));
        return
    end

end

end

%% %%%%%%%%%%%%%%%%%%%%%%%%%%%%%%%% GETFUN %%%%%%%%%%%%%%%%%%%%%%%%%%%%%%%%%%%%%

function [g, ishappy, vscale] = getFun(op, domain, vscale, hscale, pref)
%GETFUN    Call the FUN constructor.

% If the interval is very small then skip adaptation and treat OP as a constant:
if ( diff(domain) < 4*1e-14*hscale && ~isnumeric(op) )
    op = op(mean(domain));
end

% Call the FUN constructor:
g = fun.constructor(op, domain, vscale, hscale, pref);
% See if the construction was happy:
ishappy = get(g, 'ishappy');
% Update the vertical scale:
vscale = max(vscale, get(g, 'vscale'));

end<|MERGE_RESOLUTION|>--- conflicted
+++ resolved
@@ -86,38 +86,6 @@
         
         % If the number of exponents supplied by user isn't equal to twice the
         % the number of the FUNs, throw an error message:
-        error('CHEBFUN:constructor', ['the number of the exponents is ' ...
-            'inappropriate.']);
-    end
-end
-
-exps = [];
-% Sort out the exponents:
-if ( ~isempty(pref.singPrefs.exponents) )
-    exps = pref.singPrefs.exponents;
-    nExps = numel(pref.singPrefs.exponents);
-    
-    if ( nExps == 1 )
-        
-        % If only one exponent is supplied, assume the exponent at other
-        % breakpoints are exactly same.
-        exps = exps*ones(1,2*numIntervals);
-        
-    elseif ( nExps == 2 )
-        
-        % If the exponents are only supplied at endpoints of the entire
-        % domain, the fill at the interior breakpoints with zeros.
-        exps = [exps(1) zeros(1, 2*(numIntervals-1)) exps(2)];
-        
-    elseif ( nExps == numIntervals + 1 )
-        
-        % If only one exponent is supplied for each interior breakpoint,
-        % then we assume that the singularity take the same order on each
-        % side.
-        exps = exps(ceil(1:0.5:nExps - 0.5));
-        
-    elseif ( nExps ~= 2*numIntervals )
-        % The number of exponents supplied by user makes no sense.
         error('CHEBFUN:constructor', ['the number of the exponents is ' ...
             'inappropriate.']);
     end
@@ -143,23 +111,16 @@
             opk = op;
         end
         
-<<<<<<< HEAD
-        % Replace the exponent information in the preference:
-=======
         % Extract the exponents for this interval:
->>>>>>> 8e7bb0a2
         if ( ~isempty(exps) )
             pref.singPrefs.exponents = exps(2*k-1:2*k);
         end
         
-<<<<<<< HEAD
-=======
         % Replace the information for the singularity type in the preference:
         if ( ~isempty(type) )
             pref.singPrefs.singType = type(2*k-1:2*k);
         end
         
->>>>>>> 8e7bb0a2
         % Call GETFUN() (which calls FUN.CONSTRUCTOR()):
         [funs{k}, ishappy, vscale] = getFun(opk, endsk, vscale, hscale, pref);
         
@@ -198,12 +159,6 @@
         opk = op;
     end
     
-<<<<<<< HEAD
-    % Replace the exponent information in the preference:
-    if ( ~isempty(exps) )
-        pref.singPrefs.exponents = exps(2*k-1:2*k);
-    end
-=======
     % Extract the exponents for this interval:
     if ( ~isempty(exps) )
         pref.singPrefs.exponents = exps(2*k-1:2*k);
@@ -213,7 +168,6 @@
     if ( ~isempty(type) )
         pref.singPrefs.singType = type(2*k-1:2*k);
     end
->>>>>>> 8e7bb0a2
 
     [funs{k}, ishappy(k), vscale] = ...
         getFun(opk, ends(k:k+1), vscale, hscale, pref);
@@ -255,21 +209,11 @@
         opk = op;
     end
     
-<<<<<<< HEAD
-    % In case of SINGFUN, we need to compensate the singularities before
-    % carrying out the edge detection.
-    if ( ~isempty(exps) && any( exps(2*k-1:2*k) ) )
-        opkDetectEdge = @(x) opk(x)./((x-a).^exps(2*k-1).*(b-x).^exps(2*k));
-    
-    % Locate an edge/split location:
-    edge = chebfun.detectEdge(opkDetectEdge, [a, b], vscale, hscale);
-=======
     % Locate an edge/split location, compensating for exponents if necessary:
     if ( ~isempty(exps) && any( exps(2*k-1:2*k) ) )
         opkDetectEdge = @(x) opk(x)./((x - a).^exps(2*k - 1) .* ...
             (b - x).^exps(2*k));
         edge = chebfun.detectEdge(opkDetectEdge, [a, b], vscale, hscale);
->>>>>>> 8e7bb0a2
     else
         edge = chebfun.detectEdge(opk, [a, b], vscale, hscale);
     end
@@ -279,20 +223,15 @@
         pref.singPrefs.exponents = [exps(2*k-1) 0];
     end
     
-<<<<<<< HEAD
-=======
     if ( ~isempty(type) )
         % Before constructing the left FUN, sort out the singType:
         pref.singPrefs.singType = [type(2*k-1) type(2*k-1)];
     end
     
->>>>>>> 8e7bb0a2
     % Try to obtain happy child FUN objects on each new subinterval:
     [childLeft, happyLeft, vscale] = ...
         getFun(opk, [a, edge], vscale, hscale, pref);
     
-<<<<<<< HEAD
-=======
     % For the case where vscale is Inf due to blowup in the interior of the
     % domain:
     if ( isinf(vscale) )
@@ -301,20 +240,16 @@
         vscale = 0;
     end
     
->>>>>>> 8e7bb0a2
     if ( ~isempty(exps) )
         % Before constructing the right FUN, sort out the exponents:
         pref.singPrefs.exponents = [0 exps(2*k)];
     end
     
-<<<<<<< HEAD
-=======
     if ( ~isempty(type) )
         % Before constructing the right FUN, sort out the singType:
         pref.singPrefs.singType = [type(2*k) type(2*k)];
     end
     
->>>>>>> 8e7bb0a2
     [childRight, happyRight, vscale] = ...
         getFun(opk, [edge, b], vscale, hscale, pref);
     
@@ -337,13 +272,10 @@
         exps = [exps(1:2*k-1), zeros(1,2), exps(2*k:end)];
     end
     
-<<<<<<< HEAD
-=======
     if ( ~isempty(type) )
         type = [type(1:2*k-1), type(2*k-1), type(2*k) type(2*k:end)];
     end
     
->>>>>>> 8e7bb0a2
     % If a cell was given, we must store pieces on new intervals:
     if ( iscell(op) )
         op = [op(1:k), {opk}, op(k+1:end)];
