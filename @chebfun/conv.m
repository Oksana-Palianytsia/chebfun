--- conflicted
+++ resolved
@@ -89,23 +89,17 @@
     return
 end
 
-<<<<<<< HEAD
 % No support for quasimatrices:
-if ( min(size(f)) > 1 || min(size(g)) > 1 ) % TODO: replace with numColumns
+if ( numColumns(f) > 1 || numColumns(g) > 1 )
     error('CHEBFUN:conv:quasi', 'No support for array-valued CHEBFUN objects.');
 end
 
 % Check transpose state:
 if ( xor(f(1).isTransposed, g(1).isTransposed) )
     error('CHEBFUN:conv:transposed', 'CHEBFUN dimensions do not agree.');
-=======
-if ( numColumns(f) > 1 || numColumns(g) > 1 )
-    error('CHEBFUN:conv:quasi', 'No support for array-valued CHEBFUN objects.');
->>>>>>> 519abaa2
 end
 transState = f(1).isTransposed;
 
-<<<<<<< HEAD
 % Extract the domain:
 [a, b] = domain(f);
 [c, d] = domain(g);
@@ -247,10 +241,6 @@
 
 if ( transState )
     h = h.';
-=======
-if ( xor(f.isTransposed, g.isTransposed) )
-    error('CHEBFUN:conv:transposed', 'CHEBFUN dimensions do not agree.');
->>>>>>> 519abaa2
 end
 
 end
