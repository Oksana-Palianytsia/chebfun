--- conflicted
+++ resolved
@@ -1,11 +1,6 @@
 function F = ctranspose(F)
-<<<<<<< HEAD
-%'    Complex conjugate transpose.
+%'    Complex conjugate transpose of a CHEBFUN.
 %   F' is the complex conjugate transpose of the CHEBFUN F.
-=======
-%'    Complex conjugate transpose of a CHEBFUN.
-%   F' is the complex conjugate transpose of F.
->>>>>>> 2d732e2c
 %
 % See also CHEBFUN/TRANSPOSE.
 
