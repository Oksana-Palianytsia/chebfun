function [f, g, newBreaksLocF, newBreaksLocG] = tweakDomain(f, g, tol, side)
%TWEAKDOMAIN   Adjust nearby common break points in domains of CHEBFUN objects.
%   [F, G] = TWEAKDOMAIN(F, G) adjusts the domains of definition of two CHEBFUN
%   objects F and G if one or more of the entries in F.DOMAIN and G.DOMAIN are
%   sufficiently close. In particular, if abs(F.DOMAIN(j)-G.DOMAIN(k)) <
%   1e-15*max(HSCALE(F),HSCALE(G)) = TOL, then F.DOMAIN(j) and G.DOMAIN(k) are
%   set to (F.DOMAIN(j)+G.DOMAIN(k))/2 (or the nearest integer value if this is
%   less than TOL away). However, if either F or G has two breakpoints which are
%   very close, for example, F.DOMAIN(k+1) - F.DOMAIN(k) < 2*TOL, then these
%   will not be adjusted.
%
%   [F, G] = TWEAKDOMAIN(F, G, TOL) uses the specified tolerance TOL for
%   determining nearby break points.
%
%   [F, G] = TWEAKDOMAIN(F, G, TOL, SIDE) allows control over which of F.domain
%   and G.domain should be given preference for the output.
%       SIDE = 0 : No preference. Take average of F.domain & G.domain (default)
%       SIDE = -1: Give preference to F.domain
%       SIDE = +1: Give preference to G.domain
%
%   [F, G, J, K] = TWEAKDOMAIN(F, G, ...) returns the indices of the modified
%   entries F.DOMAIN(J) and G.DOMAIN(K).
%
%   F = TWEAKDOMAIN(F), where F is a quasimatrix, tweaks the domain of each of
<<<<<<< HEAD
%   columns of F.
=======
%   the columns of F.
%
%   F = TWEAKDOMAIN(F, DOM), where DOM is numeric or a DOMAIN object tweaks the
%   columns of F against themselves and against DOM. In this case, preference
%   is given to the DOM (i.e., SIDE = 1).
>>>>>>> a1056756
%
% See also CHEBFUN/OVERLAP.

% Copyright 2014 by The University of Oxford and The Chebfun Developers.
% See http://www.chebfun.org/ for Chebfun information.

% Parse some inputs:
if ( nargin == 1 )
    % Single input is equivalent to TWEAKDOMAIN(F, []);
    g = [];
end
if ( nargin < 3 )
    tol = [];
end
    
if ( isnumeric(g) || isa(g, 'domain' ) )
    % Deal with single input case, where F is typically an quasimatrix. Here we
    % want to ensure that all the columns of F have compatable breaks.
    dom = g;
    if ( numel(f) == 1 && isempty(dom) )
        % Nothing to do in the scalar case if dom is empty.
        return
    end
    dom = unique(dom);                  % Ensure dom is a valid domain.
    if ( numel(dom) >= 2 )   
        dom = g;
    else
        dom = domain(f);                % If not, then use the domain of f.
    end
    dummy = chebfun(0, dom);            % A dummy CHEBFUN to tweak against.
    newBreaksLocF = cell(1, numel(f));  % Initialise storage.
    for k = 1:numel(f)                  % Loop over columns of f.
        [f(k), ~, newBreaksLocF{k}, ~] = tweakDomain(f(k), dummy, tol, 1);
    end
    return
end

if ( nargin == 1 || isempty(g) )
    % Deal with single input case, where F is typically an quasimatrix. Here we
    % want to ensure that all the columns of F have compatable breaks.
    if ( numel(f) == 1 )
        return
    end
    if ( nargin < 3 )
        tol = [];
    end
    dom = domain(f);
    g = chebfun(0, dom);
    newBreaksLocF = cell(1, numel(f));
    newBreaksLocG = [];
    for k = 1:numel(f)
        [f(k), ~, newBreaksLocF{k}, ~] = tweakDomain(f(k), g, tol, 1);
    end
    return
end

% Return if either f or g are empty as there is nothing to do here:
if ( isempty(f) || isempty(g) )
    newBreaksLocF = [];
    newBreaksLocG = [];
    return
end

if ( numel(f) > 1 || numel(g) > 1 )
    error('CHEBFUN:tweakDomain:quasi', ...
        'tweakDomain does not support multiple quasimatrix inputs.');
end

if ( nargin < 3 || isempty(tol) )
    % Set a tolerance relative to the horizontal scale:
    hs = max(hscale(f), hscale(g));
    tol = 1e-15*hs;
end

if ( nargin < 4 || isempty(side) )
    side = 0;
end
    
%% Decide which breaks need adjusting:
fDom = f.domain;
gDom = g.domain;

% We don't want to change breakpoints in F or G that are too close:
tinyIntsF = diff(fDom) < 2*tol; 
fDom([tinyIntsF, 0] | [0, tinyIntsF]) = NaN; % Set to NaN to fool abs(a-b) in
tinyIntsG = diff(gDom) < 2*tol;              % diffDomains below. This prevents
gDom([tinyIntsG, 0] | [0, tinyIntsG]) = NaN; % these points from being included.

% Find where there are two break points which are _almost_ the same
diffDomains = bsxfun(@(a,b) abs(a - b), fDom, gDom.');
idx = diffDomains > 0 & diffDomains < tol;
newBreaksLocF = max(idx, [], 1);
newBreaksLocG = max(idx, [], 2).';

%% Determine new breaks:

% Take the average of the nearby break points to create a new one:
if ( side == 0 )      % Average
    newBreaks = (f.domain(newBreaksLocF) + g.domain(newBreaksLocG))/2;
elseif ( side < 0 )   % Take f
    newBreaks = f.domain(newBreaksLocF);
else                 % Take g
    newBreaks = g.domain(newBreaksLocG);
end

% Move this to an integer if it is sufficiently close:
rndIdx = abs(round(newBreaks) - newBreaks) < tol;
newBreaks(rndIdx) = round(newBreaks(rndIdx));

%% Update F and G:

% Update the .domain entries in the CHEBFUN objects:
f.domain(newBreaksLocF) = newBreaks;
g.domain(newBreaksLocG) = newBreaks;

% Change the maps used by FUN objects on either side of new breakpoints:
% NOTE: This is slightly inefficient if consecutive break points are being
% adjusted, as the map for one of the FUN objects is being changed twice.
% However, this is a fairly inexpensive operation, so we don't worry too much.
newBreaksLocF = find(newBreaksLocF);
newBreaksLocG = find(newBreaksLocG);
for k = newBreaksLocF
    % Change the FUN objects belonging to f:
    if ( k == 1 )                       % First break point is special.
        f.funs{k} = changeMap(f.funs{k}, f.domain([k,k+1]));
    elseif ( k == numel(f.funs) + 1 )   % As is the last.
        f.funs{k-1} = changeMap(f.funs{k-1}, f.domain([k-1,k]));
    else
        f.funs{k-1} = changeMap(f.funs{k-1}, f.domain([k-1,k]));
        f.funs{k} = changeMap(f.funs{k}, f.domain([k,k+1]));
    end
end
for k = newBreaksLocG
    % Change the FUN objects belonging to g:
    if ( k == 1 )                       % First break point is special.
        g.funs{k} = changeMap(g.funs{k}, g.domain([k,k+1]));
    elseif ( k == numel(g.funs) + 1 )   % As is the last.
        g.funs{k-1} = changeMap(g.funs{k-1}, g.domain([k-1,k]));
    else
        g.funs{k-1} = changeMap(g.funs{k-1}, g.domain([k-1,k]));
        g.funs{k} = changeMap(g.funs{k}, g.domain([k,k+1]));
    end
end

end<|MERGE_RESOLUTION|>--- conflicted
+++ resolved
@@ -22,15 +22,11 @@
 %   entries F.DOMAIN(J) and G.DOMAIN(K).
 %
 %   F = TWEAKDOMAIN(F), where F is a quasimatrix, tweaks the domain of each of
-<<<<<<< HEAD
-%   columns of F.
-=======
 %   the columns of F.
 %
 %   F = TWEAKDOMAIN(F, DOM), where DOM is numeric or a DOMAIN object tweaks the
 %   columns of F against themselves and against DOM. In this case, preference
 %   is given to the DOM (i.e., SIDE = 1).
->>>>>>> a1056756
 %
 % See also CHEBFUN/OVERLAP.
 
@@ -64,25 +60,6 @@
     newBreaksLocF = cell(1, numel(f));  % Initialise storage.
     for k = 1:numel(f)                  % Loop over columns of f.
         [f(k), ~, newBreaksLocF{k}, ~] = tweakDomain(f(k), dummy, tol, 1);
-    end
-    return
-end
-
-if ( nargin == 1 || isempty(g) )
-    % Deal with single input case, where F is typically an quasimatrix. Here we
-    % want to ensure that all the columns of F have compatable breaks.
-    if ( numel(f) == 1 )
-        return
-    end
-    if ( nargin < 3 )
-        tol = [];
-    end
-    dom = domain(f);
-    g = chebfun(0, dom);
-    newBreaksLocF = cell(1, numel(f));
-    newBreaksLocG = [];
-    for k = 1:numel(f)
-        [f(k), ~, newBreaksLocF{k}, ~] = tweakDomain(f(k), g, tol, 1);
     end
     return
 end
