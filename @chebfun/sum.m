function out = sum(F, a, b)
%SUM   Definite integral of a CHEBFUN.
%   SUM(F) is the integral of a column CHEBFUN F over its domain of definition.
%
%   SUM(F, A, B), where A and B are scalars, integrates a column CHEBFUN F over
%   [A, B], which must be a subdomain of F.domain:
%
%                         B
%                         /
%               SUM(F) =  | F(t) dt.
%                         /
%                        A
%
%   SUM(F, A, B), where A and B are CHEBFUN objects, returns a CHEBFUN S which
%   satisfies
%
%                       B(s)
%                       /
%               S(s) =  | F(t) dt.
%                       /
%                     A(s)
%
%   SUM(F, DIM), where DIM is one of 1, 2, sums F over the dimension DIM. If F
%   is a column CHEBFUN and DIM = 1 or if F is a row CHEBFUN and DIM = 2 then
%   this integrates in the continuous dimension of F, as described above.
%   Otherwise, SUM(F, DIM) sums across the columns (rows) of the column (row)
%   CHEBFUN F.
%
% See also CUMSUM, DIFF.

% Copyright 2013 by The University of Oxford and The Chebfun Developers.
% See http://www.chebfun.org for Chebfun information.

% Integrate in the continuous dimension by default.
if ( F(1).isTransposed )
    dim = 2;
else
    dim = 1;
end

% Parse inputs:
doSubDomain = 0;
if ( nargin == 3 )
    doSubDomain = 1;
elseif ( (nargin == 2) && (numel(a) == 2) )
    % Support for sum(f, [a, b]):
    b = a(2);
    a = a(1);
    doSubDomain = 1;
elseif ( (nargin == 2) && (numel(a) == 1) )
    % Support for sum(f, dim):
    dim = a;
end

if ( isempty(F) )
    % Empty chebfun has sum 0. (v4 compatability).
    if ( xor(F(1).isTransposed, dim == 2) )
        out = F;
    else
        out = 0;
    end
    return
end

% Initialise the output:
out = cell(1, numel(F));

% Sum in the appropriate dimension:
if ( xor(F(1).isTransposed, dim == 2) ) % Sum over the columns:
    % Call SUMCOLUMNS():
    out = sumColumns(F);
elseif ( doSubDomain )                  % Integrate over a subdomain:
    % Loop over the columns:
    for k = 1:numel(F)
        % Call SUMSUBDOMAIN():
        out{k} = sumSubDom(F(k), a, b);
    end
    out = [out{:}];
else                                    % Integrate over the whole domain:
    % Loop over the columns:
    for k = 1:numel(F)
        % Call SUMFULLDOMAIN():
        out{k} = sumFullDom(F(k));
    end
    out = [out{:}];
end
    
end

%% %%%%%%%%%%%%%%%%%%%%%%%%%%% SUM the columns %%%%%%%%%%%%%%%%%%%%%%%%%%%%%%%%%
function f = sumColumns(f)
    if ( numel(f) == 1 )
        % Sum the FUNS across the columns:
        for k = 1:numel(f.funs)
            f.funs{k} = sum(f.funs{k}, 2);
        end
        % Sum the impulses across the columns:
        f.impulses = sum(f.impulses, 2);
    else
        s = f(1);
        for k = 2:numel(f)
            s = s + f(k);
        end
        f = s;
    end
end

%% %%%%%%%%%%%%%%%%%%%%%%%%% SUM the whole domain %%%%%%%%%%%%%%%%%%%%%%%%%%%%%%
function out = sumFullDom(f)
    % Initialise out to be zero:
    out = 0;

    % Sum on each FUNs:
    for k = 1:numel(f.funs)
        out = out + sum(f.funs{k});
<<<<<<< HEAD
    end   
=======
    end

    % Deal with impulses:
    if ( size(f.impulses, 3) > 1 )
        % Only add the delta functions (the integral of derivatives of delta
        % functions is always zero).
        out = out + sum(f.impulses(:,:,2));
    end
    
    % To avoid things like NaN + 1i*NaN:
    if ( isnan(out) )
        out = nan;
    end

>>>>>>> 7712d8ee
end

%% %%%%%%%%%%%%%%%%%%%%%%%%%% SUM on a subdomain %%%%%%%%%%%%%%%%%%%%%%%%%%%%%%%
function out = sumSubDom(f, a, b)
    d1 = f.domain(1);
    d2 = f.domain(end);

    if ( isnumeric(a) && isnumeric(b) )

        % Validate the subdomain:
        if ( (a < d1) || (b > d2) )
            error('CHEBFUN:sum:ab', 'Not a valid subdomain.');
            
        elseif ( (a == d1) && (b == d2) )
            % Subdomain == original domain.
            out = sum(f);
            return
            
        end

        % It's faster to apply CUMSUM() than RESTRICT():
        out = cumsum(f);
        % Compute the area in between:
        out = feval(out, b) - feval(out, a);
        return
    end
    
    % ComposeChebfuns doesn't allow scalar expansion, so we must loop over cols.
    numCols = numColumns(f);
    if ( numCols > 1 )
        out = chebfun();
        for k = numCols:-1:1
            fk = extractColumns(f,k);
            out(k) = sumSubDom(fk, a, b);
        end
        return
    end

    if ( isa(a, 'chebfun') && isa(b, 'chebfun') )

        % Compute the indefinite integral:
        out = cumsum(f);
        % Compose with the CHEBFUNs defining the limits:
        out = compose(b, out) - compose(a, out);

    elseif ( isa(b, 'chebfun') )

        % Validate the subdomain:
        if ( a < d1 )
            error('CHEBFUN:sum:a', 'Not a valid subdomain.');
        end

        % Compute the indefinite integral:
        out = cumsum(f);
        % Compose with the CHEBFUNs defining the limits:
        out = compose(b, out) - feval(out, a);

    elseif ( isa(a, 'chebfun') )

        % Validate the subdomain:
        if ( b > d2 )
            error('CHEBFUN:sum:b', 'Not a valid subdomain.');
        end

        % Compute the indefinite integral:
        out = cumsum(f);
        % Compose with the CHEBFUNs defining the limits:
        out = feval(out, b) - compose(a, out);
    end

end<|MERGE_RESOLUTION|>--- conflicted
+++ resolved
@@ -113,24 +113,12 @@
     % Sum on each FUNs:
     for k = 1:numel(f.funs)
         out = out + sum(f.funs{k});
-<<<<<<< HEAD
-    end   
-=======
-    end
-
-    % Deal with impulses:
-    if ( size(f.impulses, 3) > 1 )
-        % Only add the delta functions (the integral of derivatives of delta
-        % functions is always zero).
-        out = out + sum(f.impulses(:,:,2));
     end
     
     % To avoid things like NaN + 1i*NaN:
     if ( isnan(out) )
         out = nan;
     end
-
->>>>>>> 7712d8ee
 end
 
 %% %%%%%%%%%%%%%%%%%%%%%%%%%% SUM on a subdomain %%%%%%%%%%%%%%%%%%%%%%%%%%%%%%%
