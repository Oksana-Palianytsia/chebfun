function pass = sampleTest(op, values, f, vscl, pref)
%SAMPLETEST   Test an evaluation of input OP against a CHEBTECH approximation.
%   SAMPLETEST(OP, VALUES, F) evaluates both the function OP and its CHEBTECH
%   representation F at one or more points within [-1,1]. The difference of
%   these values is computed, and if this is sufficiently small (relative to
%   F.VSCALE, F.HSCALE, and F.EPSLEVEL) the test passes and returns TRUE. If
%   the difference is large, it returns FALSE. SAMPLETEST(OP, VALUES, F, VSCL)
%   will test relative the the values given in VSCL, rather than F.VSCALE.

% Copyright 2015 by The University of Oxford and The Chebfun Developers.
% See http://www.chebfun.org/ for Chebfun information.

%%%%%%%%%%%%%%%%%%%%%%%%%%%%%%%%%%%%%%%%%%%%%%%%%%%%%%%%%%%%%%%%%%%%%%%%%%%%%%%%
% [TODO]: Describe where we evaluate? (Approx to largest derivative and at
% -1+1e-12, 1-1e-12?)
%%%%%%%%%%%%%%%%%%%%%%%%%%%%%%%%%%%%%%%%%%%%%%%%%%%%%%%%%%%%%%%%%%%%%%%%%%%%%%%%
% Get the interpolation points:
n = length(f);
x = f.chebpts(n);

% Set a tolerance:
tol = max(max(f.epslevel, pref.eps), 1e3*pref.sampleTestEps) * n;

if ( nargin < 4 || isempty(vscl) )
    vscl = max(abs(values), [], 1);
end

% Scale TOL by the MAX(F.HSCALE, VSCL/||F||).
% This choice of scaling is the result of undesirable behavior when using
% standardCheck to construct the function f(x) = sqrt(1-x) on the interval [0,1]
% with splitting turned on. Due to the way standardChop checks for plateaus, the
% approximations on the subdomains were chopped incorrectly leading to poor
% quality results. This choice of scaling corrects this by giving less weight to
% subintervals that are much smaller than the global approximation domain, i.e.
% HSCALE >> 1. For functions on a single domain with no breaks, this scaling has
% no effect since HSCALE = 1. 
nrmf = max(abs(values), [], 1);
if ( isempty(vscl) )
    vscl = nrmf;
end
tol = tol.*max(f.hscale*nrmf, vscl);

% choose points to evaluate
%xeval = 1e-5*[-1;1]/sqrt(3);
xeval = 1e-5*[-1;1];

% Evaluate the CHEBTECH:
vFun = feval(f, xeval);

% Evaluate the op:
vOp = feval(op, xeval);

<<<<<<< HEAD
pass = all(max(abs(vFun-vOp), [], 1) <= tol);
=======
% If the CHEBTECH evaluation differs from the op evaluation, SAMPLETEST failed:
err = abs(vOp - vFun); % Relative (to vscl) error.
if ( all(max(abs(err)) <= tol) )
    pass = true;  % :)
else
    pass = false; % :(
end
>>>>>>> fd604a18

end<|MERGE_RESOLUTION|>--- conflicted
+++ resolved
@@ -50,9 +50,6 @@
 % Evaluate the op:
 vOp = feval(op, xeval);
 
-<<<<<<< HEAD
-pass = all(max(abs(vFun-vOp), [], 1) <= tol);
-=======
 % If the CHEBTECH evaluation differs from the op evaluation, SAMPLETEST failed:
 err = abs(vOp - vFun); % Relative (to vscl) error.
 if ( all(max(abs(err)) <= tol) )
@@ -60,6 +57,5 @@
 else
     pass = false; % :(
 end
->>>>>>> fd604a18
 
 end