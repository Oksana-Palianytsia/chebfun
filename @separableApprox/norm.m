--- conflicted
+++ resolved
@@ -2,17 +2,6 @@
 %NORM       Norm of a SEPARABLEAPPROX object.
 % For SEPARABLEAPPROX objects:
 %    NORM(F) = sqrt(integral of abs(F)^2).
-<<<<<<< HEAD
-%    NORM(F, 2) = please use NORM(F), NORM(F,'fro'), or NORM(F,'op').
-%    NORM(F, 'fro') is the same as NORM(F).
-%    NORM(F, 'op') = largest singular values of F.
-%    NORM(F, inf) or NORM(F, 'inf') = global maximum in absolute value.
-%    NORM(F, 'max') = global maximum in absolute value, same as NORM(F,inf).
-%    NORM(F, 'operator1') = maximum column integral of abs(f)
-%    NORM(F, 'operatorInf') = maximum row integral of abs(f)
-%    NORM(F, 1) = NOT SUPPORTED.
-%    NORM(F, 'min') = NOT SUPPORTED
-=======
 %    NORM(F, 2) = largest singular value of F.
 %    NORM(F,'fro') is the same as NORM(F).
 %    NORM(F,'nuc') = sum of singular values of F.
@@ -20,7 +9,6 @@
 %    NORM(F, inf) = global maximum in absolute value.
 %    NORM(F, 'max') = global maximum in absolute value.
 %    NORM(F, 'min') = NOT IMPLEMENTED.
->>>>>>> f87ea17d
 %
 % Furthermore, the inf norm for SEPARABLEAPPROX objects also returns a 
 % second output, giving a position where the max occurs.
@@ -42,10 +30,7 @@
         case 1
             error('CHEBFUN:SEPARABLEAPPROX:norm:norm', ...
                 'SEPARABLEAPPROX does not support L1-norm, yet.');
-        case {2}
-            error('CHEBFUN:SEPARABLEAPPROX:norm:two', ...
-                  '2-norm not supported -- use options ''fro'' or ''op''.');
-            
+
         case {'fro'}  % Definite integral of f.^2
             % L^2-norm is sum of squares of sv.
             normF = sqrt( sum( svd( f ).^2 ) );  
@@ -65,28 +50,6 @@
             error('CHEBFUN:SEPARABLEAPPROX:norm:norm', ...
                 'SEPARABLEAPPROX does not support this norm.');
             
-<<<<<<< HEAD
-        case {'op', 'operator'}
-            s = svd( f ); 
-            normF = s( 1 );   
-            
-        case {'operator1', 'op1'} 
-            % Operator 1-norm of a separableApprox
-            % We want the maximum column integral of abs(f)
-            dom = f.domain(3:4);
-            slices = chebfun(@(x) sum(abs(f.feval(x,:)))', dom, ...
-                'splitting', 'on');
-            normF = max( slices );
-            
-        case {'operatorinf', 'operatorInf', 'opinf', 'opInf'}
-            % Operator inf-norm of a separableApprox
-            % We want the maximum row integral of abs(f)
-            dom = f.domain(1:2);
-            slices = chebfun(@(y) sum(abs(f.feval(:,y))), dom, ...
-                'splitting', 'on');
-            normF = max(slices);
-            
-=======
         case {2, 'op', 'operator'}
             [C, D, R] = cdr( f ); 
             L = C * D * R'; 
@@ -98,7 +61,6 @@
             L = C * D * R';             
             normF = sum(svd( L )); 
                         
->>>>>>> f87ea17d
         otherwise
             if ( isnumeric(p) && isreal(p) )
                 if ( abs(round(p) - p) < eps )
