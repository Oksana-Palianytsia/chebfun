function [x, w] = pswfpts(N, c, dom, quadtype)
<<<<<<< HEAD
%PSWFPTS   Quadrature nodes and weights from PSWF roots
% X = PSWFPTS(N, C) returns the N roots the Nth PSWF with bandwidth C.
=======
%PSWFPTS   Quadrature nodes and weights from PSWF roots.
% X = PSWFPTS(N, C) returns the N roots of the (N+1)st prolate spheroidal
% wave function with bandwidth C.
>>>>>>> 2d855726
%   
% [X, W] = PSWFPTS(N, C) returns also the weights for the interpolatory PSWF
% quadrature rule with the nodes X.
%
% [X, W] = PSWFPTS(N, C, DOM) scales the nodes and weights to the interval DOM,
% which should be a finite two-vector.
%
% [X, W] = PSWFPTS(N, C, DOM, 'GGQ') returns rather the nodes and weights
% corresponding to the N-point generalised Gauss quadrature rule, which is
% exact for PSWFs with bandwidth C of order up to 2N.
%
% Example:
%
% f = pswf(9,pi); sum(f)
% [x,w] = pswfpts(5,pi,[-1,1],'GGQ'); w*f(x)
%
% See also PSWF, LEGPTS.

% Copyright 2020 by The University of Oxford and The Chebfun Developers. 
% See http://www.chebfun.org/ for Chebfun information.

%%%%%%%%%%%%%%%%%%%%%%%%%%%%%%%%%%%%%%%%%%%%%%%%%%%%%%%%%%%%%%%%%%%%%%%%%%%%%%%%
% Developer note: The approach used is to compute the Legendre coefficients
% of the degree N+1 PSWF using the CHEBFUN.PSWF code and then find the
% roots with the Legendre analogue of the colleague matrix [1]. This is OK
% for small N and C, but for larger values more advanced techniques should
% be used; for instance as described in [2].
%
% For GGQ we use the ideas from [3]. See further comments in the subroutine.
%
% [1] R. M. Corless and G. Litt, Generalized companion matrices for polynomials
% not expressed in monomial Bases (Unpublished note)
% [2] A. Glaser, X. Liu, and V. Rokhlin, A fast algorithm for the roots of
% special functions, SISC, 29, 4, pp. 1420-1438, 2007.
% [3] J. Ma, V. Rokhlin, and S. Wandzura, "Generalised Gaussian Quadrature
% rules For systems of arbitrary functions", SINUM, 1996.
%
% Additional comment: Symmetry is not enforced in either the nodes or weights.
%%%%%%%%%%%%%%%%%%%%%%%%%%%%%%%%%%%%%%%%%%%%%%%%%%%%%%%%%%%%%%%%%%%%%%%%%%%%%%%%

if ( nargin == 1 )
    c = N;
end
if ( nargin < 4 )
    quadtype = 'roots';
end    

if ( strcmpi(quadtype, 'ggq') )
    [x,w] = ggq(N, c);
else
    [x,w] = rootsquad(N, c);
end
    
if ( nargin >= 3 )
    x = scaleNodes(x, dom);
    w = scaleWeights(w, dom);
end

end

function [x,w] = rootsquad(N, c)
%ROOTSQUAD   Quadrature rule with nodes at PSWF roots.
% [X,W] = ROOTSQUAD(N,C) returns the N roots the (N+1)st PSWF with
% bandwidth C and the weights for the associated interpolatory quadrature
% rule.

% Obtain Legendre coeffs of PSWFs of up to degree N+1:
V = pswf(0:N, c, [-1 1], 'coeffs');

% Compute the roots of P_{N+1}:
x = legroots(V(:,end));

if ( nargout > 1 )
    % Integrate the PSWFs (use Legendre orthogonality):
    S = 2*V(1,1:N); 
    % Construct the Legendre-Vandermonde matrix:
    P = legpolyval(V(:,1:N), x);
    % Compute the weights:
    w = S/P;
end

end

function [x,w] = ggq(N, c)
%Generalised (PSWF) Gauss quadrature.
% [X, W] = ggq(N, C) returns the N quadrature nodes and weights for
% the generalised Gauss quadrature method which exactly integrates PSWFS
% of orders 1 to 2N with bandwidth parameter C.

% See [1] Ma, Rokhlin, Wandzura, "Generalised Gaussian Quadrature Rules For
% Systems of Arbitrary Functions", SINUM 1996.

%%%%%%%%%%%%%%%%%%%%%%%%%%%%%%%%%%%%%%%%%%%%%%%%%%%%%%%%%%%%%%%%%%%%%%%%%%%%%%%%
% Developer note: The modified Newton method is very sensitive to the
% intial guess. Some remedies are suggested in [1], but here we just choose
% what we hope is a good guess and cross our fingers. It seems to work well
% for smallish N and C.
%%%%%%%%%%%%%%%%%%%%%%%%%%%%%%%%%%%%%%%%%%%%%%%%%%%%%%%%%%%%%%%%%%%%%%%%%%%%%%%%

% Initial guess:
% x = pswfpts(N, c); % PSWF roots
x = legpts(N); % Gauss-Legendre nodes
% Use KTE map to improve chances of Newton convergence!
a = .5; x = asin(a*x)./asin(a); % Hello, my old friend!

% Get Legendre coeffs of the first 2N PSWFs:
V = pswf(0:2*N-1, c, [-1 1], 'coeffs'); 
S = 2*V(1,:); % Integral of each column (using orthogonality of Legendre)
% Differentiate the PSWFs:
M = size(V,1);
C = ultraS.convertmat(M-1, 0.5, 0.5);
D = ultraS.diffmat(M-1, 0);
Vp = C\(D*V(2:end,:));

% Modified Newton iteration to find x (see [1]):
A = zeros(2*N,2*N);
for k = 1:10 % Quadratic convergence expected, so 10 iterations should be OK.
    % Construct Legendre-Hermite-Vandermonde matrix:  
    A(1:2:end,:) = legpolyval(V,x);
    A(2:2:end,:) = legpolyval(Vp,x);
    % Invert and integrate (can be reduced to one solve):
    w = S/A;
    % Modified Newton update.
    dx = w(2:2:end)./w(1:2:end); 
    x = x + dx.';
    if ( norm(dx, inf) < 1e-10 ), break, end % Escape clause
end

if ( (norm(dx) > 1e-10) || any(isnan(x)) )
    warning('CHEBFUN:pswfpts:iterationfailure', ...
        'Newton iteration may have failed to converge.');
end

% Compute the weights:
w = S/legpolyval(V,x);

end


function x = legroots(v)
%LEGROOTS    Roots of a Legendre series

% See RM Corless and G Litt, "Generalized Companion Matrices for Polynomials
% not expressed in Monomial Bases" (Unpublished note)

% Remove trailing zeros:
v = v(1:find(v, 1, 'last'));

% Legendre recursion coefficients:
n = length(v)-1; N = 0:n; 
a = (N+1)./(2*N+1); g = N./(2*N+1);

% Construct matrices:
C = diag(a(1:n-1), 1) + diag(g(2:n), -1);
C(end,:) = -v(1:n)';
D = -v(n-1)+(1-1/n)*v(n+1);
C(end,end-1) = D;
B = eye(n); B(n,n) = (2-1/n)*v(n+1);

% Generalised eigenvalue problem:
x = eig(C, B);

% Remove spurious values:
x(abs(imag(x)) > 1e-13) = [];
x(abs(x) > 1) = [];
x = sort(x);

end

function y = legpolyval(c, x)
% Clenshaw scheme for array-valued functions.
x = repmat(x(:), 1, size(c, 2));
bk1 = zeros(size(x, 1), size(c, 2)); 
bk2 = bk1;
e = ones(size(x, 1), 1);
n = size(c,1)-1;
for k = n:-1:1
    bk = e*c(k+1,:) + (2*k+1)/(k+1)*x.*bk1 - (k+1)/(k+2)*bk2;
    bk2 = bk1; 
    bk1 = bk;
end
y = e*c(1,:) + x.*bk1 - .5*bk2;
end

% function y = legpolyval(c, x)
% x = x(:);
% n = size(c,1)-1;
% P = zeros(length(x),n+1);
% P(:,1:2) = [1+0*x, x];
% for k = 1:n-1
%     P(:,k+2) = ((2*k+1)*x.*P(:,k+1) - k*P(:,k))/(k+1);
% end
% y = P*c;
% end

function y = scaleNodes(x, dom)
%SCALENODES   Scale the nodes X from [-1,1] to DOM.
% TODO: Deal with unbounded domains
if ( dom(1) == -1 && dom(2) == 1 )
    % Nodes are already on [-1, 1];
    y = x;
    return
end
% Scale the nodes:
y = dom(2)*(x + 1)/2 + dom(1)*(1 - x)/2;
end

function w = scaleWeights(w, dom)
%SCALEWEIGHTS   Scale the weights W from [-1,1] to DOM.
% TODO: Deal with unbounded domains
if ( dom(1) == -1 && dom(2) == 1 )
    % Nodes are already on [-1, 1];
    return
end
% Scale the weights:
w = (diff(dom)/2)*w;
end<|MERGE_RESOLUTION|>--- conflicted
+++ resolved
@@ -1,12 +1,6 @@
 function [x, w] = pswfpts(N, c, dom, quadtype)
-<<<<<<< HEAD
-%PSWFPTS   Quadrature nodes and weights from PSWF roots
-% X = PSWFPTS(N, C) returns the N roots the Nth PSWF with bandwidth C.
-=======
 %PSWFPTS   Quadrature nodes and weights from PSWF roots.
-% X = PSWFPTS(N, C) returns the N roots of the (N+1)st prolate spheroidal
-% wave function with bandwidth C.
->>>>>>> 2d855726
+% X = PSWFPTS(N, C) returns the N roots of the Nth PSWF with bandwidth C.
 %   
 % [X, W] = PSWFPTS(N, C) returns also the weights for the interpolatory PSWF
 % quadrature rule with the nodes X.
@@ -43,23 +37,48 @@
 % special functions, SISC, 29, 4, pp. 1420-1438, 2007.
 % [3] J. Ma, V. Rokhlin, and S. Wandzura, "Generalised Gaussian Quadrature
 % rules For systems of arbitrary functions", SINUM, 1996.
-%
-% Additional comment: Symmetry is not enforced in either the nodes or weights.
-%%%%%%%%%%%%%%%%%%%%%%%%%%%%%%%%%%%%%%%%%%%%%%%%%%%%%%%%%%%%%%%%%%%%%%%%%%%%%%%%
-
-if ( nargin == 1 )
-    c = N;
-end
-if ( nargin < 4 )
+%%%%%%%%%%%%%%%%%%%%%%%%%%%%%%%%%%%%%%%%%%%%%%%%%%%%%%%%%%%%%%%%%%%%%%%%%%%%%%%%
+
+% Defaults:
+if ( nargin < 3 )
+    dom = [-1 1];
     quadtype = 'roots';
-end    
-
+end
+if ( nargin == 3 )
+    if ( isnumeric(dom) )   
+        quadtype = 'roots';
+    else
+        quadtype = dom;
+        dom = [-1 1];
+    end
+end
+
+% Parse inputs:
+assert( (numel(N)==1) && (round(N)==N) && (N>=0) , ...
+    'N must be a non-negative integer.');
+assert( (numel(c)==1) && (c>=0) , ...
+    'C must be a non-negative scalar.');
+assert( numel(dom)==2 && all(isfinite(dom)) , ...
+    'Domain must be a finite two-vector.');
+
+% Trivial case:
+if ( N == 0 )
+    x = []; w = [];
+    return
+end
+
+% Fork based on desired quadratyure type (PSWF roots or GGQ):
 if ( strcmpi(quadtype, 'ggq') )
     [x,w] = ggq(N, c);
 else
     [x,w] = rootsquad(N, c);
 end
+
+% Enforce symmetry:
+x = mean([x -flipud(x)],2);
+w = mean([w; fliplr(w)]);
     
+% Scale if required:
 if ( nargin >= 3 )
     x = scaleNodes(x, dom);
     w = scaleWeights(w, dom);
